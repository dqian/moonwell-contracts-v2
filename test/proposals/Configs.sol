pragma solidity 0.8.19;

import "@forge-std/Test.sol";

import {WETH9} from "@protocol/router/IWETH.sol";
import {MockWeth} from "@test/mock/MockWeth.sol";
import {Addresses} from "@test/proposals/Addresses.sol";
import {MockWormholeCore} from "@test/mock/MockWormholeCore.sol";
import {MockChainlinkOracle} from "@test/mock/MockChainlinkOracle.sol";
import {FaucetTokenWithPermit} from "@test/helper/FaucetToken.sol";
import {ChainlinkCompositeOracle} from "@protocol/Oracles/ChainlinkCompositeOracle.sol";

contract Configs is Test {
    struct CTokenConfiguration {
        string addressesString; /// string used to set address in Addresses.sol
        uint256 borrowCap; /// borrow cap
        uint256 collateralFactor; /// collateral factor of the asset
        uint256 initialMintAmount;
        JumpRateModelConfiguration jrm; /// jump rate model configuration information
        string name; /// name of the mToken
        string priceFeedName; /// chainlink price oracle
        uint256 reserveFactor; /// reserve factor of the asset
        uint256 seizeShare; /// fee gotten from liquidation
        uint256 supplyCap; /// supply cap
        string symbol; /// symbol of the mToken
        string tokenAddressName; /// underlying token address
    }

    struct JumpRateModelConfiguration {
        uint256 baseRatePerYear;
        uint256 jumpMultiplierPerYear;
        uint256 kink;
        uint256 multiplierPerYear;
    }

    mapping(uint256 => CTokenConfiguration[]) public cTokenConfigurations;

    struct EmissionConfig {
        uint256 borrowEmissionsPerSec;
        address emissionToken;
        uint256 endTime;
        string mToken;
        string owner;
        uint256 supplyEmissionPerSec;
    }

    /// mapping of all emission configs per chainid
    mapping(uint256 => EmissionConfig[]) public emissions;

    uint256 public constant _baseGoerliChainId = 84531;
    uint256 public constant localChainId = 31337;
    uint256 public constant _baseChainId = 8453;

    /// @notice initial mToken mint amount
    uint256 public constant initialMintAmount = 1 ether;

    constructor() {
        string memory fileContents = vm.readFile(
            "./test/proposals/mainnetMTokens.json"
        );
        bytes memory rawJson = vm.parseJson(fileContents);

        CTokenConfiguration[] memory decodedJson = abi.decode(
            rawJson,
            (CTokenConfiguration[])
        );

        for (uint256 i = 0; i < decodedJson.length; i++) {
<<<<<<< HEAD
=======
            require(
                decodedJson[i].collateralFactor <= 0.95e18,
                "collateral factor absurdly high, are you sure you want to proceed?"
            );

            /// possible to set supply caps and not borrow caps,
            /// but not set borrow caps and not set supply caps
            if (decodedJson[i].supplyCap != 0) {
                require(
                    decodedJson[i].supplyCap > decodedJson[i].borrowCap,
                    "borrow cap gte supply cap, are you sure you want to proceed?"
                );
            } else if (decodedJson[i].borrowCap != 0) {
                revert("borrow cap must be set with a supply cap");
            }

>>>>>>> 3ef1cb0f
            cTokenConfigurations[_baseChainId].push(decodedJson[i]);
        }

        fileContents = vm.readFile(
            "./test/proposals/mainnetRewardStreams.json"
        );
        rawJson = vm.parseJson(fileContents);
        EmissionConfig[] memory decodedEmissions = abi.decode(
            rawJson,
            (EmissionConfig[])
        );

        for (uint256 i = 0; i < decodedEmissions.length; i++) {
            emissions[_baseChainId].push(decodedEmissions[i]);
        }
    }

    function localInit(Addresses addresses) public {
        if (block.chainid == localChainId) {
            /// create mock wormhole core for local testing
            MockWormholeCore wormholeCore = new MockWormholeCore();

            addresses.addAddress("WORMHOLE_CORE", address(wormholeCore));
            addresses.addAddress("PAUSE_GUARDIAN", address(this));
        }
    }

    function deployAndMint(Addresses addresses) public {
        if (block.chainid == _baseGoerliChainId) {
            console.log("\n----- deploy and mint on base goerli -----\n");
            {
                FaucetTokenWithPermit token = new FaucetTokenWithPermit(
                    1e18,
                    "USD Coin",
                    6, /// USDC is 6 decimals
                    "USDC"
                );

                addresses.addAddress("USDC", address(token));

                token.allocateTo(
                    addresses.getAddress("TEMPORAL_GOVERNOR"),
                    initialMintAmount
                );
            }

            {
                WETH9 weth = WETH9(addresses.getAddress("WETH"));
                vm.deal(address(this), 0.00001e18);
                weth.deposit{value: 0.00001e18}();
                weth.transfer(
                    addresses.getAddress("TEMPORAL_GOVERNOR"),
                    0.00001e18
                );
            }

            {
                FaucetTokenWithPermit token = new FaucetTokenWithPermit(
                    1e18,
                    "Wrapped BTC",
                    8, /// WBTC is 8 decimals
                    "WBTC"
                );
                token.allocateTo(
                    addresses.getAddress("TEMPORAL_GOVERNOR"),
                    initialMintAmount
                );

                addresses.addAddress("WBTC", address(token));
            }

            {
                FaucetTokenWithPermit token = new FaucetTokenWithPermit(
                    1e18,
                    "Coinbase Wrapped Staked ETH",
                    18, /// cbETH is 18 decimals
                    "cbETH"
                );
                token.allocateTo(
                    addresses.getAddress("TEMPORAL_GOVERNOR"),
                    initialMintAmount
                );

                addresses.addAddress("cbETH", address(token));
            }

            {
                FaucetTokenWithPermit token = new FaucetTokenWithPermit(
                    1e18,
                    "Wrapped liquid staked Ether 2.0",
                    18, /// wstETH is 18 decimals
                    "wstETH"
                );
                token.allocateTo(
                    addresses.getAddress("TEMPORAL_GOVERNOR"),
                    initialMintAmount
                );

                addresses.addAddress("wstETH", address(token));
            }
        }
    }

    function init(Addresses addresses) public {
        if (block.chainid == localChainId) {
            console.log("\n----- deploying locally -----\n");

            /// cToken config for WETH, WBTC and USDC on local

            {
                MockChainlinkOracle usdcOracle = new MockChainlinkOracle(
                    1e18,
                    6
                );
                MockChainlinkOracle ethOracle = new MockChainlinkOracle(
                    2_000e18,
                    18
                );
                FaucetTokenWithPermit token = new FaucetTokenWithPermit(
                    1e18,
                    "USD Coin",
                    6, /// 6 decimals
                    "USDC"
                );

                token.allocateTo(
                    addresses.getAddress("TEMPORAL_GOVERNOR"),
                    initialMintAmount
                );

                addresses.addAddress("USDC", address(token));
                addresses.addAddress("USDC_ORACLE", address(usdcOracle));
                addresses.addAddress("ETH_ORACLE", address(ethOracle));

                JumpRateModelConfiguration
                    memory jrmConfig = JumpRateModelConfiguration(
                        0.04e18, // 0.04 Base
                        0.45e18, // 0.45 Multiplier
                        0.8e18, // 0.8 Jump Multiplier
                        0.8e18 // 0.8 Kink
                    );

                CTokenConfiguration memory config = CTokenConfiguration({
                    initialMintAmount: 1e6, /// supply 1 USDC
                    collateralFactor: 0.9e18,
                    reserveFactor: 0.1e18,
                    seizeShare: 2.8e16, //2.8%,
                    supplyCap: 10_000_000e6,
                    borrowCap: 10_000_000e6,
                    priceFeedName: "USDC_ORACLE",
                    tokenAddressName: "USDC",
                    name: "Moonwell USDC",
                    symbol: "mUSDC",
                    addressesString: "MOONWELL_USDC",
                    jrm: jrmConfig
                });

                cTokenConfigurations[localChainId].push(config);
            }

            {
                MockWeth token = new MockWeth();
                token.mint(
                    addresses.getAddress("TEMPORAL_GOVERNOR"),
                    initialMintAmount
                );
                addresses.addAddress("WETH", address(token));

                JumpRateModelConfiguration
                    memory jrmConfig = JumpRateModelConfiguration(
                        0.04e18, // 0.04 Base
                        0.45e18, // 0.45 Multiplier
                        0.8e18, // 0.8 Jump Multiplier
                        0.8e18 // 0.8 Kink
                    );

                CTokenConfiguration memory config = CTokenConfiguration({
                    initialMintAmount: 0.00001e18, /// supply .00001 eth
                    collateralFactor: 0.6e18,
                    reserveFactor: 0.1e18,
                    seizeShare: 2.8e16, //2.8%,
                    supplyCap: 100e18,
                    borrowCap: 100e18,
                    priceFeedName: "ETH_ORACLE",
                    tokenAddressName: "WETH",
                    addressesString: "MOONWELL_WETH",
                    name: "Moonwell WETH",
                    symbol: "mETH",
                    jrm: jrmConfig
                });

                cTokenConfigurations[localChainId].push(config);
            }

            return;
        }

        if (block.chainid == _baseGoerliChainId) {
            console.log("\n----- deploying on base goerli -----\n");

            /// cToken config for WETH, WBTC, USDC, cbETH, and wstETH on base goerli testnet
            {
                JumpRateModelConfiguration
                    memory jrmConfigUSDC = JumpRateModelConfiguration(
                        0.00e18, // 0 Base per Gauntlet recommendation
                        0.15e18, // 0.15 Multiplier per Gauntlet recommendation
                        3e18, // 3 Jump Multiplier per Gauntlet recommendation
                        0.6e18 // 0.6 Kink per Gauntlet recommendation
                    );

                CTokenConfiguration memory config = CTokenConfiguration({
                    initialMintAmount: 1e6, /// supply 1 usdc
                    collateralFactor: 0.8e18, // 80% per Gauntlet recommendation
                    reserveFactor: 0.15e18, // 15% per Gauntlet recommendation
                    seizeShare: 0.03e18, // 3% per Gauntlet recommendation
                    supplyCap: 40_000_000e6, // $40m per Gauntlet recommendation
                    borrowCap: 32_000_000e6, // $32m per Gauntlet recommendation
                    priceFeedName: "USDC_ORACLE",
                    tokenAddressName: "USDC",
                    name: "Moonwell USDC",
                    symbol: "mUSDC",
                    addressesString: "MOONWELL_USDC",
                    jrm: jrmConfigUSDC
                });

                cTokenConfigurations[_baseGoerliChainId].push(config);
            }

            {
                JumpRateModelConfiguration
                    memory jrmConfigWETH = JumpRateModelConfiguration(
                        0.02e18, // 0.02 Base per Gauntlet recommendation
                        0.15e18, // 0.15 Multiplier per Gauntlet recommendation
                        3e18, // 3 Jump Multiplier per Gauntlet recommendation
                        0.6e18 // 0.6 Kink per Gauntlet recommendation
                    );

                CTokenConfiguration memory config = CTokenConfiguration({
                    initialMintAmount: 0.00001e18, /// supply .00001 eth
                    collateralFactor: 0.75e18, // 75% per Gauntlet recommendation
                    reserveFactor: 0.25e18, // 25% per Gauntlet recommendation
                    seizeShare: 0.03e18, // 3% per Gauntlet recommendation
                    supplyCap: 10_500e18, // 10,500 WETH per Gauntlet recommendation
                    borrowCap: 6_300e18, // 6,300 WETH per Gauntlet recommendation
                    priceFeedName: "ETH_ORACLE",
                    tokenAddressName: "WETH",
                    addressesString: "MOONWELL_WETH",
                    name: "Moonwell WETH",
                    symbol: "mWETH",
                    jrm: jrmConfigWETH
                });

                cTokenConfigurations[_baseGoerliChainId].push(config);
            }

            {
                JumpRateModelConfiguration
                    memory jrmConfigWBTC = JumpRateModelConfiguration(
                        0.02e18, // 0.02 Base per Gauntlet recommendation
                        0.15e18, // 0.15 Multiplier per Gauntlet recommendation
                        3e18, // 3 Jump Multiplier per Gauntlet recommendation
                        0.6e18 // 0.6 Kink per Gauntlet recommendation
                    );

                CTokenConfiguration memory config = CTokenConfiguration({
                    initialMintAmount: 0.00001e8, /// supply .00001 wBTC
                    collateralFactor: 0.7e18, // 70% per Gauntlet recommendation
                    reserveFactor: 0.25e18, // 25% per Gauntlet recommendation
                    seizeShare: 0.03e18, // 3% per Gauntlet recommendation
                    supplyCap: 330e18, // 330 WBTC per Gauntlet recommendation
                    borrowCap: 132e18, // 132 WBTC per Gauntlet recommendation
                    priceFeedName: "WBTC_ORACLE",
                    tokenAddressName: "WBTC",
                    addressesString: "MOONWELL_WBTC",
                    name: "Moonwell WBTC",
                    symbol: "mWBTC",
                    jrm: jrmConfigWBTC
                });

                cTokenConfigurations[_baseGoerliChainId].push(config);
            }

            {
                /// 1 cbETH = 1.0429 ETH
                if (addresses.getAddress("cbETH_ORACLE") == address(0)) {
                    MockChainlinkOracle oracle = new MockChainlinkOracle(
                        1.04296945e18,
                        18
                    );
                    ChainlinkCompositeOracle cbEthOracle = new ChainlinkCompositeOracle(
                            addresses.getAddress("ETH_ORACLE"),
                            address(oracle),
                            address(0)
                        );

                    addresses.addAddress("cbETH_ORACLE", address(cbEthOracle));
                }

                JumpRateModelConfiguration
                    memory jrmConfigCbETH = JumpRateModelConfiguration(
                        0.01e18, // 0.01 Base per Gauntlet recommendation
                        0.2e18, // 0.2 Multiplier per Gauntlet recommendation
                        3e18, // 3 Jump Multiplier per Gauntlet recommendation
                        0.45e18 // 0.45 Kink per Gauntlet recommendation
                    );

                CTokenConfiguration memory config = CTokenConfiguration({
                    initialMintAmount: 0.00001e18, /// supply .00001 cbETH
                    collateralFactor: 0.73e18, // 73% per Gauntlet recommendation
                    reserveFactor: 0.25e18, // 25% per Gauntlet recommendation
                    seizeShare: 0.03e18, // 3% per Gauntlet recommendation
                    supplyCap: 5_000e18, // 5,000 cbETH per Gauntlet recommendation
                    borrowCap: 1_500e18, // 1,500 cbETH per Gauntlet recommendation
                    priceFeedName: "cbETH_ORACLE",
                    tokenAddressName: "cbETH",
                    addressesString: "MOONWELL_cbETH",
                    name: "Moonwell cbETH",
                    symbol: "mcbETH",
                    jrm: jrmConfigCbETH
                });

                cTokenConfigurations[_baseGoerliChainId].push(config);
            }

            {
                if (addresses.getAddress("wstETH_ORACLE") == address(0)) {
                    /// 1 stETH = 0.99938151 ETH
                    MockChainlinkOracle stETHETHOracle = new MockChainlinkOracle(
                            0.99938151e18,
                            18
                        );

                    /// 1 wstETH = 1.13297632 stETH
                    MockChainlinkOracle wstETHstETHOracle = new MockChainlinkOracle(
                            1.13297632e18,
                            18
                        );

                    ChainlinkCompositeOracle wstETHOracle = new ChainlinkCompositeOracle(
                            addresses.getAddress("ETH_ORACLE"),
                            address(stETHETHOracle),
                            address(wstETHstETHOracle)
                        );

                    addresses.addAddress(
                        "wstETH_ORACLE",
                        address(wstETHOracle)
                    );
                }

                JumpRateModelConfiguration
                    memory jrmConfigWstETH = JumpRateModelConfiguration(
                        0.01e18, // 0.01 Base per Gauntlet recommendation
                        0.2e18, // 0.2 Multiplier per Gauntlet recommendation
                        3e18, // 3 Jump Multiplier per Gauntlet recommendation
                        0.45e18 // 0.45 Kink per Gauntlet recommendation
                    );

                CTokenConfiguration memory config = CTokenConfiguration({
                    initialMintAmount: 0.00001e18, /// supply .00001 wSTETH
                    collateralFactor: 0.73e18, // 73% per Gauntlet recommendation
                    reserveFactor: 0.25e18, // 25% per Gauntlet recommendation
                    seizeShare: 0.03e18, // 3% per Gauntlet recommendation
                    supplyCap: 3_700e18, // 3,700 wstETH per Gauntlet recommendation
                    borrowCap: 1_110e18, // 1,110 wstETH per Gauntlet recommendation
                    priceFeedName: "wstETH_ORACLE",
                    tokenAddressName: "wstETH",
                    addressesString: "MOONWELL_wstETH",
                    name: "Moonwell wstETH",
                    symbol: "mwstETH",
                    jrm: jrmConfigWstETH
                });

                cTokenConfigurations[_baseGoerliChainId].push(config);
            }

            return;
        }

        if (block.chainid == _baseChainId) {
            if (addresses.getAddress("cbETH_ORACLE") == address(0)) {
                ChainlinkCompositeOracle cbEthOracle = new ChainlinkCompositeOracle(
                        addresses.getAddress("ETH_ORACLE"),
                        addresses.getAddress("cbETHETH_ORACLE"),
                        address(0)
                    );

                addresses.addAddress("cbETH_ORACLE", address(cbEthOracle));
            }

            return;
        }
    }

    function initEmissions(Addresses addresses, address) public {
        Configs.CTokenConfiguration[]
            memory mTokenConfigs = getCTokenConfigurations(block.chainid);

        if (
            (block.chainid == localChainId ||
                block.chainid == _baseGoerliChainId) &&
            addresses.getAddress("WELL") == address(0)
        ) {
            FaucetTokenWithPermit token = new FaucetTokenWithPermit(
                1e18,
                "Wormhole WELL",
                18, /// WELL is 18 decimals
                "WELL"
            );

            token.allocateTo(addresses.getAddress("MRD_PROXY"), 100_000_000e18);

            addresses.addAddress("WELL", address(token));
        }

        //// create reward configuration for all mTokens
        unchecked {
            for (uint256 i = 0; i < mTokenConfigs.length; i++) {
                if (block.chainid == localChainId) {
                    /// set supply speed to be 0 and borrow reward speeds to 1

                    /// pay USDC Emissions for depositing ETH locally
                    EmissionConfig memory emissionConfig = EmissionConfig({
                        mToken: mTokenConfigs[i].addressesString,
                        owner: "EMISSIONS_ADMIN",
                        emissionToken: addresses.getAddress("WELL"),
                        supplyEmissionPerSec: 0,
                        borrowEmissionsPerSec: 0,
                        endTime: block.timestamp + 4 weeks
                    });

                    emissions[localChainId].push(emissionConfig);
                }

                if (block.chainid == _baseGoerliChainId) {
                    /// pay USDC Emissions for depositing ETH locally
                    EmissionConfig memory emissionConfig = EmissionConfig({
                        mToken: mTokenConfigs[i].addressesString,
                        owner: "EMISSIONS_ADMIN",
                        emissionToken: addresses.getAddress("WELL"),
                        supplyEmissionPerSec: 0,
                        borrowEmissionsPerSec: 0,
                        endTime: block.timestamp + 4 weeks
                    });

                    emissions[block.chainid].push(emissionConfig);
                }
            }
        }
    }

    function getCTokenConfigurations(
        uint256 chainId
    ) public view returns (CTokenConfiguration[] memory) {
        CTokenConfiguration[] memory configs = new CTokenConfiguration[](
            cTokenConfigurations[chainId].length
        );

        unchecked {
            uint256 configLength = configs.length;
            for (uint256 i = 0; i < configLength; i++) {
                configs[i] = CTokenConfiguration({
                    initialMintAmount: cTokenConfigurations[chainId][i]
                        .initialMintAmount,
                    collateralFactor: cTokenConfigurations[chainId][i]
                        .collateralFactor,
                    reserveFactor: cTokenConfigurations[chainId][i]
                        .reserveFactor,
                    seizeShare: cTokenConfigurations[chainId][i].seizeShare,
                    supplyCap: cTokenConfigurations[chainId][i].supplyCap,
                    borrowCap: cTokenConfigurations[chainId][i].borrowCap,
                    addressesString: cTokenConfigurations[chainId][i]
                        .addressesString,
                    priceFeedName: cTokenConfigurations[chainId][i]
                        .priceFeedName,
                    tokenAddressName: cTokenConfigurations[chainId][i]
                        .tokenAddressName,
                    symbol: cTokenConfigurations[chainId][i].symbol,
                    name: cTokenConfigurations[chainId][i].name,
                    jrm: cTokenConfigurations[chainId][i].jrm
                });
            }
        }

        return configs;
    }

    function getEmissionConfigurations(
        uint256 chainId
    ) public view returns (EmissionConfig[] memory) {
        EmissionConfig[] memory configs = new EmissionConfig[](
            emissions[chainId].length
        );

        unchecked {
            for (uint256 i = 0; i < configs.length; i++) {
                configs[i] = EmissionConfig({
                    mToken: emissions[chainId][i].mToken,
                    owner: emissions[chainId][i].owner,
                    emissionToken: emissions[chainId][i].emissionToken,
                    supplyEmissionPerSec: emissions[chainId][i]
                        .supplyEmissionPerSec,
                    borrowEmissionsPerSec: emissions[chainId][i]
                        .borrowEmissionsPerSec,
                    endTime: emissions[chainId][i].endTime
                });
            }
        }

        return configs;
    }
}<|MERGE_RESOLUTION|>--- conflicted
+++ resolved
@@ -66,8 +66,7 @@
         );
 
         for (uint256 i = 0; i < decodedJson.length; i++) {
-<<<<<<< HEAD
-=======
+
             require(
                 decodedJson[i].collateralFactor <= 0.95e18,
                 "collateral factor absurdly high, are you sure you want to proceed?"
@@ -84,7 +83,6 @@
                 revert("borrow cap must be set with a supply cap");
             }
 
->>>>>>> 3ef1cb0f
             cTokenConfigurations[_baseChainId].push(decodedJson[i]);
         }
 
