// SPDX-License-Identifier: GPL-3.0-or-later
pragma solidity 0.8.19;

import {Test} from "@forge-std/Test.sol";
import {ChainIds} from "@test/utils/ChainIds.sol";

contract Addresses is Test, ChainIds {
    /// mapping for a network such as arbitrum
    mapping(string => mapping(uint256 => address)) _addresses;
    uint256 private constant localChainId = 31337;

    uint256 chainId;

    struct RecordedAddress {
        string name;
        address addr;
    }
    RecordedAddress[] private recordedAddresses;

    constructor() {
        chainId = block.chainid;

        /// ----------------- BORROW_SUPPLY_GUARDIAN -----------------

        /// LOCAL
        _addAddress(
            "BORROW_SUPPLY_GUARDIAN",
            localChainId,
            0xc191A4db4E05e478778eDB6a201cb7F13A257C23 /// Random address is borrow supply guardian
        );

        _addAddress(
            "TEMPORAL_GOVERNOR_GUARDIAN",
            localChainId,
            0xc191A4db4E05e478778eDB6a201cb7F13A257C23 /// Random address is temporal governor guardian
        );
        _addAddress(
            "TEMPORAL_GOVERNOR_GUARDIAN",
            baseGoerliChainId,
            0xc191A4db4E05e478778eDB6a201cb7F13A257C23 /// Random address is temporal governor guardian on base goerli, for testing purposes only
        );
        _addAddress(
            "TEMPORAL_GOVERNOR_GUARDIAN",
            moonBaseChainId,
            0xc191A4db4E05e478778eDB6a201cb7F13A257C23 /// Random address is temporal governor guardian on moonbase
        );
        _addAddress(
            "EMISSIONS_ADMIN",
            baseGoerliChainId,
            0x74Cbb1E8B68dDD13B28684ECA202a351afD45EAa
        );

        /// MOONBEAM
        _addAddress(
            "BORROW_SUPPLY_GUARDIAN",
            moonBeamChainId,
            0xc191A4db4E05e478778eDB6a201cb7F13A257C23 /// TODO add correct guantlet msig
        );
        _addAddress(
            "ARTEMIS_GOVERNOR",
            moonBeamChainId,
            0xfc4DFB17101A12C5CEc5eeDd8E92B5b16557666d /// TODO add correct guantlet msig
        );
        _addAddress(
            "WELL",
            moonBeamChainId,
            0x511aB53F793683763E5a8829738301368a2411E3
        );

        /// MOON BASE
        _addAddress(
            "BORROW_SUPPLY_GUARDIAN",
            moonBaseChainId, /// TODO replace with guantlet multisig address
            0xc191A4db4E05e478778eDB6a201cb7F13A257C23 /// TODO add correct guantlet msig
        );
        /// GOERLI
        _addAddress(
            "BORROW_SUPPLY_GUARDIAN",
            goerliChainId,
            0xc191A4db4E05e478778eDB6a201cb7F13A257C23 /// EOA owner
        );
        /// BASE GOERLI
        _addAddress(
            "BORROW_SUPPLY_GUARDIAN",
            baseGoerliChainId,
            0xc191A4db4E05e478778eDB6a201cb7F13A257C23 /// EOA owner
        );
        /// GOERLI
        _addAddress(
            "WETH",
            baseGoerliChainId,
            0x4200000000000000000000000000000000000006
        );

        //// actual moonbeam timelock deployment
        _addAddress(
            "MOONBEAM_TIMELOCK",
            moonBeamChainId,
            0x3a9249d70dCb4A4E9ef4f3AF99a3A130452ec19B
        );

        /// sepolia

        /// -----------------------------------------------
        /// -------- DO NOT CHANGE BELOW THIS LINE --------
        /// -----------------------------------------------

        _addAddress(
            "MOONBEAM_TIMELOCK",
            sepoliaChainId,
            0x29353c2e5dCDF7dE3c92E81325B0C54Cb451750E /// EOA owner
        );
        _addAddress(
            "WORMHOLE_CORE",
            sepoliaChainId,
            0x4a8bc80Ed5a4067f1CCf107057b8270E0cC11A78
        );

        /// ----------------------------------
        /// ------------ WORMHOLE CORE ------------
        /// ----------------------------------

        _addAddress( /// base goerli
            "WORMHOLE_CORE",
            baseGoerliChainId,
            0x23908A62110e21C04F3A4e011d24F901F911744A
        );

        _addAddress( /// moonbase
            "WORMHOLE_CORE",
            moonBaseChainId,
            0xa5B7D85a8f27dd7907dc8FdC21FA5657D5E2F901
        );

        _addAddress( /// moonbeam
            "WORMHOLE_CORE",
            moonBeamChainId,
            0xC8e2b0cD52Cf01b0Ce87d389Daa3d414d4cE29f3
        );

        /// ----------------------------------
        /// ----------------------------------
        /// ----------------------------------

        _addAddress(
            "PAUSE_GUARDIAN",
            baseGoerliChainId,
            0xc191A4db4E05e478778eDB6a201cb7F13A257C23
        );

        _addAddress(
            "PAUSE_GUARDIAN",
            moonBaseChainId,
            0xc191A4db4E05e478778eDB6a201cb7F13A257C23
        );

        /// -----------------------------------------------
        /// -------- CHANGE ALLOWED BELOW THIS LINE -------
        /// -----------------------------------------------

        /// ---------- base goerli deployment ----------

        _addAddress(
            "TEMPORAL_GOVERNOR",
            84531,
            0xBaA4916ACD2d3Db77278A377f1b49A6E1127d6e6
        );
        _addAddress("USDC", 84531, 0x64487F97E95266a291514574fFe640A4AC45Bcce);
        _addAddress("WBTC", 84531, 0xde1a381cAa4189D39c363985d9969D7D206970Bd);
        _addAddress("cbETH", 84531, 0x74a9f643b2DeA9829b5f2194A7f8d3440D8932F0);
        _addAddress(
            "wstETH",
            84531,
            0x3A4c72391FA1e474663ffB43bbA5c851014c0065
        );
        _addAddress("DAI", 84531, 0x7C08fA49328491a520Cf696AafAd95b083BE8361);
        _addAddress(
            "cbETH_ORACLE",
            84531,
            0x45E62c1D07365c46631a4F2032c0e630CCA91c55
        );
        _addAddress(
            "wstETH_ORACLE",
            84531,
            0x3a52fB70713032B182F351829573a318a4f8E4E6
        );
        _addAddress(
            "MULTI_REWARD_DISTRIBUTOR",
            84531,
            0x73EC07c3E67011aa13A70A7466f1aEB0215293f4
        );
        _addAddress(
            "COMPTROLLER",
            84531,
            0x9091D61Cf1897EBa311D4012aEe9027666C59311
        );
        _addAddress(
            "UNITROLLER",
            84531,
            0xD73f191a50D4BFb5301AE0dF27F5164332df4618
        );
        _addAddress(
            "MRD_PROXY",
            84531,
            0x92ad0cEf7E4f89480ab65b9B9F666327E175702f
        );
        _addAddress(
            "MRD_PROXY_ADMIN",
            84531,
            0x7ae93E19639c77a3815d47729DE413346C361FF0
        );
        _addAddress(
            "MTOKEN_IMPLEMENTATION",
            84531,
            0x8DDc78645E18CDb4b6fcE65777642ef4fFdC6115
        );
        _addAddress(
            "JUMP_RATE_IRM_MOONWELL_USDC",
            84531,
            0x4696f537Ad80ef53D314624AD502f9d82397357e
        );
        _addAddress(
            "MOONWELL_USDC",
            84531,
            0x765741AB1937d85D4758e004Ef906A5E18839EFe
        );
        _addAddress(
            "JUMP_RATE_IRM_MOONWELL_WETH",
            84531,
            0xd14ab729d48E92C25AC6D18F8D8182d850f485be
        );
        _addAddress(
            "MOONWELL_WETH",
            84531,
            0xdd702A5B463adB3b8AfddDB77B88DFaca8B2D3Ca
        );
        _addAddress(
            "JUMP_RATE_IRM_MOONWELL_WBTC",
            84531,
            0x9B9929848845269C08160873346f490e6F45e2C7
        );
        _addAddress(
            "MOONWELL_WBTC",
            84531,
            0xe94362a857df3Fc87E80A8b26e16e3C97C861a98
        );
        _addAddress(
            "JUMP_RATE_IRM_MOONWELL_cbETH",
            84531,
            0xd86078e8802098A744F7c27D36304d905A1C2F02
        );
        _addAddress(
            "MOONWELL_cbETH",
            84531,
            0x5E31c5753598A6618A4D1bb2d35f63fBa757c9e3
        );
        _addAddress(
            "JUMP_RATE_IRM_MOONWELL_wstETH",
            84531,
            0xf96cB4716EC5012c3Ea8c8b71eD79c1be68a8f44
        );
        _addAddress(
            "MOONWELL_wstETH",
            84531,
            0x1DCc89000AE6EAF18bD855098d3670E820A8d0c4
        );
        _addAddress(
            "WETH_ROUTER",
            84531,
            0x0396D41A53a75be8f296353D1ffE72538bE646f5
        );
        _addAddress(
            "CHAINLINK_ORACLE",
            84531,
            0x037fd3c408086E900c71Ca33abF67eC33288eA8c
        );
        _addAddress(
            "MWETH_IMPLEMENTATION",
            84531,
            0x30d3740d8d15004E3D14be74E97Fc4BA189C6400
        );
        _addAddress(
            "WETH_UNWRAPPER",
            84531,
            0xb65604ae9b9250c1973441A03f9Ec7ECF09aaC7e
        );

        /// -----------------------------------------------

        /// -----------------------------------------------
        ///        BASE GOERLI CHAINLINK ORACLES
        /// -----------------------------------------------

        /// ORACLES
        _addAddress(
            "USDC_ORACLE",
            84531,
            0xb85765935B4d9Ab6f841c9a00690Da5F34368bc0
        );
        _addAddress(
            "ETH_ORACLE",
            84531,
            0xcD2A119bD1F7DF95d706DE6F2057fDD45A0503E2
        );
        _addAddress(
            "WBTC_ORACLE",
            84531,
            0xAC15714c08986DACC0379193e22382736796496f
        );
        _addAddress(
<<<<<<< HEAD
            "stETHETH_ORACLE",
            84531,
            0x3a52fB70713032B182F351829573a318a4f8E4E6
        );
        _addAddress(
            "cbETHETH_ORACLE",
            84531,
            0x45E62c1D07365c46631a4F2032c0e630CCA91c55
=======
            "DAI_ORACLE",
            84531,
            0x440bD1535a02243d72E0fEED45B137efcC98bF7e
>>>>>>> 167b51da
        );

        /// GOERLI BASE

        _addAddress(
            "MOONBEAM_TIMELOCK",
            baseGoerliChainId,
            0x43A720C2690B00Ae0a0F9E4b79ED24184D9e8F0A
        );

        /// ------------ base deployment constants ------------
        /// ---------- DO NOT CHANGE BELOW THIS LINE ----------

        _addAddress(
            "WORMHOLE_CORE",
            baseChainId,
            0xbebdb6C8ddC678FfA9f8748f85C815C556Dd8ac6
        );

        _addAddress(
            "USDC",
            baseChainId,
            0xd9aAEc86B65D86f6A7B5B1b0c42FFA531710b6CA
        );

        _addAddress(
            "WETH",
            baseChainId,
            0x4200000000000000000000000000000000000006
        );

        _addAddress(
            "WELL",
            baseChainId,
            0xFF8adeC2221f9f4D8dfbAFa6B9a297d17603493D
        );

        _addAddress(
            "DAI",
            baseChainId,
            0x50c5725949A6F0c72E6C4a641F24049A917DB0Cb
        );

        _addAddress(
            "cbETH",
            baseChainId,
            0x2Ae3F1Ec7F1F5012CFEab0185bfc7aa3cf0DEc22
        );

        _addAddress(
            "USDC_ORACLE",
            baseChainId,
            0x7e860098F58bBFC8648a4311b374B1D669a2bc6B
        );

        _addAddress(
            "ETH_ORACLE",
            baseChainId,
            0x71041dddad3595F9CEd3DcCFBe3D1F4b0a16Bb70
        );

        _addAddress(
            "DAI_ORACLE",
            baseChainId,
            0x591e79239a7d679378eC8c847e5038150364C78F
        );

        _addAddress( /// UNUSED for now since are not deploying a wstETH market
            "wstETHstETH_ORACLE",
            baseChainId,
            0xB88BAc61a4Ca37C43a3725912B1f472c9A5bc061
        );

        _addAddress(
            "stETHETH_ORACLE",
            baseChainId,
            0xf586d0728a47229e747d824a939000Cf21dEF5A0
        );

        _addAddress(
            "cbETHETH_ORACLE",
            baseChainId,
            0x806b4Ac04501c29769051e42783cF04dCE41440b
        );

        _addAddress(
            "EMISSIONS_ADMIN",
            baseChainId,
            0x74Cbb1E8B68dDD13B28684ECA202a351afD45EAa
        );

        _addAddress(
            "PAUSE_GUARDIAN",
            baseChainId,
            0xB9d4acf113a423Bc4A64110B8738a52E51C2AB38
        );

        _addAddress(
            "TEMPORAL_GOVERNOR_GUARDIAN",
            baseChainId,
            0x446342AF4F3bCD374276891C6bb3411bf2F8779E
        );

        _addAddress(
            "BORROW_SUPPLY_GUARDIAN",
            baseChainId,
            0x35b3314EA652899154BbfE937E3cCC2775ba712e
        );

        /// ------------ base deployment ------------

        _addAddress(
            "TEMPORAL_GOVERNOR",
            8453,
            0x8b621804a7637b781e2BbD58e256a591F2dF7d51
        );
        _addAddress(
            "cbETH_ORACLE",
            8453,
            0xB0Ba0C5D7DA4ec400C1C3E5ef2485134F89918C5
        );
        _addAddress(
            "MULTI_REWARD_DISTRIBUTOR",
            8453,
            0xdC649f4fa047a3C98e8705E85B8b1BafCbCFef0f
        );
        _addAddress(
            "COMPTROLLER",
            8453,
            0x73D8A3bF62aACa6690791E57EBaEE4e1d875d8Fe
        );
        _addAddress(
            "UNITROLLER",
            8453,
            0xfBb21d0380beE3312B33c4353c8936a0F13EF26C
        );
        _addAddress(
            "MRD_PROXY",
            8453,
            0xe9005b078701e2A0948D2EaC43010D35870Ad9d2
        );
        _addAddress(
            "MRD_PROXY_ADMIN",
            8453,
            0x8D7d2230A2d195F023588eDd13dBAd56dd69770F
        );
        _addAddress(
            "MTOKEN_IMPLEMENTATION",
            8453,
            0x1FADFF493529C3Fcc7EE04F1f15D19816ddA45B7
        );
        _addAddress(
            "JUMP_RATE_IRM_MOONWELL_USDC",
            8453,
            0x1603178b26C3bc2cd321e9A64644ab62643d138B
        );
        _addAddress(
            "MOONWELL_DAI",
            8453,
            0x73b06D8d18De422E269645eaCe15400DE7462417
        );
        _addAddress(
            "JUMP_RATE_IRM_MOONWELL_DAI",
            8453,
            0xbc93DdFAE192926BE036c6A6Dd544a0e250Ab97D
        );
        _addAddress(
            "MOONWELL_USDC",
            8453,
            0x703843C3379b52F9FF486c9f5892218d2a065cC8
        );
        _addAddress(
            "JUMP_RATE_IRM_MOONWELL_WETH",
            8453,
            0x4393277B02ef3cA293990A772B7160a8c76F2443
        );
        _addAddress(
            "MOONWELL_WETH",
            8453,
            0x628ff693426583D9a7FB391E54366292F509D457
        );
        _addAddress(
            "JUMP_RATE_IRM_MOONWELL_cbETH",
            8453,
            0x523262439bAa43C9f722339879a15e1E05FB6696
        );
        _addAddress(
            "MOONWELL_cbETH",
            8453,
            0x3bf93770f2d4a794c3d9EBEfBAeBAE2a8f09A5E5
        );
        _addAddress(
            "WETH_ROUTER",
            8453,
            0x70778cfcFC475c7eA0f24cC625Baf6EaE475D0c9
        );
        _addAddress(
            "CHAINLINK_ORACLE",
            8453,
            0xEC942bE8A8114bFD0396A5052c36027f2cA6a9d0
        );
        _addAddress(
            "WETH_UNWRAPPER",
            8453,
            0x1382cFf3CeE10D283DccA55A30496187759e4cAf
        );
        _addAddress(
            "MWETH_IMPLEMENTATION",
            8453,
            0x599D4a1538d686814eE11b331EACBBa166D7C41a
        );
    }

    /// @notice add an address for a specific chainId
    function _addAddress(
        string memory name,
        uint256 _chainId,
        address addr
    ) private {
        _addresses[name][_chainId] = addr;
        vm.label(addr, name);
    }

    function _addAddress(string memory name, address addr) private {
        _addresses[name][chainId] = addr;
        vm.label(addr, name);
    }

    function getAddress(string memory name) public view returns (address) {
        return _addresses[name][chainId];
    }

    function getAddress(
        string memory name,
        uint256 _chainId
    ) public view returns (address) {
        return _addresses[name][_chainId];
    }

    function addAddress(string memory name, address addr) public {
        _addAddress(name, addr);

        recordedAddresses.push(RecordedAddress({name: name, addr: addr}));
    }

    function resetRecordingAddresses() external {
        delete recordedAddresses;
    }

    function getRecordedAddresses()
        external
        view
        returns (string[] memory names, address[] memory addresses)
    {
        names = new string[](recordedAddresses.length);
        addresses = new address[](recordedAddresses.length);
        for (uint256 i = 0; i < recordedAddresses.length; i++) {
            names[i] = recordedAddresses[i].name;
            addresses[i] = recordedAddresses[i].addr;
        }
    }
}<|MERGE_RESOLUTION|>--- conflicted
+++ resolved
@@ -308,7 +308,6 @@
             0xAC15714c08986DACC0379193e22382736796496f
         );
         _addAddress(
-<<<<<<< HEAD
             "stETHETH_ORACLE",
             84531,
             0x3a52fB70713032B182F351829573a318a4f8E4E6
@@ -317,11 +316,11 @@
             "cbETHETH_ORACLE",
             84531,
             0x45E62c1D07365c46631a4F2032c0e630CCA91c55
-=======
+        );
+        _addAddress(
             "DAI_ORACLE",
             84531,
             0x440bD1535a02243d72E0fEED45B137efcC98bF7e
->>>>>>> 167b51da
         );
 
         /// GOERLI BASE
