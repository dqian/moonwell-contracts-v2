// SPDX-License-Identifier: GPL-3.0-or-later
pragma solidity 0.8.19;

import {Test} from "@forge-std/Test.sol";
import {ChainIds} from "@test/utils/ChainIds.sol";

contract Addresses is Test, ChainIds {
    /// mapping for a network such as arbitrum
    mapping(string => mapping(uint256 => address)) _addresses;
    uint256 private constant localChainId = 31337;

    uint256 chainId;

    struct RecordedAddress {
        string name;
        address addr;
    }
    RecordedAddress[] private recordedAddresses;

    constructor() {
        chainId = block.chainid;

        /// ----------------- BORROW_SUPPLY_GUARDIAN -----------------

        /// LOCAL
        _addAddress(
            "BORROW_SUPPLY_GUARDIAN",
            localChainId,
            0xc191A4db4E05e478778eDB6a201cb7F13A257C23 /// Random address is borrow supply guardian
        );

        _addAddress(
            "TEMPORAL_GOVERNOR_GUARDIAN",
            localChainId,
            0xc191A4db4E05e478778eDB6a201cb7F13A257C23 /// Random address is temporal governor guardian
        );
        _addAddress(
            "TEMPORAL_GOVERNOR_GUARDIAN",
            baseGoerliChainId,
            0xc191A4db4E05e478778eDB6a201cb7F13A257C23 /// Random address is temporal governor guardian on base goerli, for testing purposes only
        );
        _addAddress(
            "TEMPORAL_GOVERNOR_GUARDIAN",
            moonBaseChainId,
            0xc191A4db4E05e478778eDB6a201cb7F13A257C23 /// Random address is temporal governor guardian on moonbase
        );
        _addAddress(
            "EMISSIONS_ADMIN",
            baseGoerliChainId,
            0x74Cbb1E8B68dDD13B28684ECA202a351afD45EAa
        );

        /// MOONBEAM
        _addAddress(
            "BORROW_SUPPLY_GUARDIAN",
            moonBeamChainId,
            0xc191A4db4E05e478778eDB6a201cb7F13A257C23 /// TODO add correct guantlet msig
        );
        _addAddress(
            "ARTEMIS_GOVERNOR",
            moonBeamChainId,
            0xfc4DFB17101A12C5CEc5eeDd8E92B5b16557666d /// TODO add correct guantlet msig
        );
        _addAddress(
            "WELL",
            moonBeamChainId,
            0x511aB53F793683763E5a8829738301368a2411E3
        );

        /// MOON BASE
        _addAddress(
            "BORROW_SUPPLY_GUARDIAN",
            moonBaseChainId, /// TODO replace with guantlet multisig address
            0xc191A4db4E05e478778eDB6a201cb7F13A257C23 /// TODO add correct guantlet msig
        );
        /// GOERLI
        _addAddress(
            "BORROW_SUPPLY_GUARDIAN",
            goerliChainId,
            0xc191A4db4E05e478778eDB6a201cb7F13A257C23 /// EOA owner
        );
        /// BASE GOERLI
        _addAddress(
            "BORROW_SUPPLY_GUARDIAN",
            baseGoerliChainId,
            0xc191A4db4E05e478778eDB6a201cb7F13A257C23 /// EOA owner
        );
        /// GOERLI
        _addAddress(
            "WETH",
            baseGoerliChainId,
            0x4200000000000000000000000000000000000006
        );

        //// actual moonbeam timelock deployment
        _addAddress(
            "MOONBEAM_TIMELOCK",
            moonBeamChainId,
            0x3a9249d70dCb4A4E9ef4f3AF99a3A130452ec19B
        );

        /// sepolia

        /// -----------------------------------------------
        /// -------- DO NOT CHANGE BELOW THIS LINE --------
        /// -----------------------------------------------

        _addAddress(
            "MOONBEAM_TIMELOCK",
            sepoliaChainId,
            0x29353c2e5dCDF7dE3c92E81325B0C54Cb451750E /// EOA owner
        );
        _addAddress(
            "WORMHOLE_CORE",
            sepoliaChainId,
            0x4a8bc80Ed5a4067f1CCf107057b8270E0cC11A78
        );

        /// ----------------------------------
        /// ------------ WORMHOLE CORE ------------
        /// ----------------------------------

        _addAddress( /// base goerli
            "WORMHOLE_CORE",
            baseGoerliChainId,
            0x23908A62110e21C04F3A4e011d24F901F911744A
        );

        _addAddress( /// moonbase
            "WORMHOLE_CORE",
            moonBaseChainId,
            0xa5B7D85a8f27dd7907dc8FdC21FA5657D5E2F901
        );

        _addAddress( /// moonbeam
            "WORMHOLE_CORE",
            moonBeamChainId,
            0xC8e2b0cD52Cf01b0Ce87d389Daa3d414d4cE29f3
        );

        /// ----------------------------------
        /// ----------------------------------
        /// ----------------------------------

        _addAddress(
            "PAUSE_GUARDIAN",
            baseGoerliChainId,
            0xc191A4db4E05e478778eDB6a201cb7F13A257C23
        );

        _addAddress(
            "PAUSE_GUARDIAN",
            moonBaseChainId,
            0xc191A4db4E05e478778eDB6a201cb7F13A257C23
        );

        /// -----------------------------------------------
        /// -------- CHANGE ALLOWED BELOW THIS LINE -------
        /// -----------------------------------------------

        /// ---------- base goerli deployment ----------

        _addAddress(
            "TEMPORAL_GOVERNOR",
            84531,
            0xBaA4916ACD2d3Db77278A377f1b49A6E1127d6e6
        );
        _addAddress("USDC", 84531, 0x64487F97E95266a291514574fFe640A4AC45Bcce);
        _addAddress("WBTC", 84531, 0xde1a381cAa4189D39c363985d9969D7D206970Bd);
        _addAddress("cbETH", 84531, 0x74a9f643b2DeA9829b5f2194A7f8d3440D8932F0);
        _addAddress(
            "wstETH",
            84531,
<<<<<<< HEAD
            0xBE812Ed32135929038B436f594D0835a97fFc12e
        );
        _addAddress("DAI", 84531, 0x7C08fA49328491a520Cf696AafAd95b083BE8361);
        _addAddress(
            "cbETH_ORACLE",
            84531,
            0x45E62c1D07365c46631a4F2032c0e630CCA91c55
        );
        _addAddress(
            "wstETH_ORACLE",
            84531,
            0x3a52fB70713032B182F351829573a318a4f8E4E6
=======
            0x3A4c72391FA1e474663ffB43bbA5c851014c0065
>>>>>>> 2df7ab1c
        );
        _addAddress(
            "MULTI_REWARD_DISTRIBUTOR",
            84531,
            0x73EC07c3E67011aa13A70A7466f1aEB0215293f4
        );
        _addAddress(
            "COMPTROLLER",
            84531,
            0x9091D61Cf1897EBa311D4012aEe9027666C59311
        );
        _addAddress(
            "UNITROLLER",
            84531,
            0xD73f191a50D4BFb5301AE0dF27F5164332df4618
        );
        _addAddress(
            "MRD_PROXY",
            84531,
            0x92ad0cEf7E4f89480ab65b9B9F666327E175702f
        );
        _addAddress(
            "MRD_PROXY_ADMIN",
            84531,
            0x7ae93E19639c77a3815d47729DE413346C361FF0
        );
        _addAddress(
            "MTOKEN_IMPLEMENTATION",
            84531,
            0x8DDc78645E18CDb4b6fcE65777642ef4fFdC6115
        );
        _addAddress(
            "JUMP_RATE_IRM_MOONWELL_USDC",
            84531,
            0x4696f537Ad80ef53D314624AD502f9d82397357e
        );
        _addAddress(
            "MOONWELL_USDC",
            84531,
            0x765741AB1937d85D4758e004Ef906A5E18839EFe
        );
        _addAddress(
            "JUMP_RATE_IRM_MOONWELL_WETH",
            84531,
            0xd14ab729d48E92C25AC6D18F8D8182d850f485be
        );
        _addAddress(
            "MOONWELL_WETH",
            84531,
            0xdd702A5B463adB3b8AfddDB77B88DFaca8B2D3Ca
        );
        _addAddress(
            "JUMP_RATE_IRM_MOONWELL_WBTC",
            84531,
            0x9B9929848845269C08160873346f490e6F45e2C7
        );
        _addAddress(
            "MOONWELL_WBTC",
            84531,
            0xe94362a857df3Fc87E80A8b26e16e3C97C861a98
        );
        _addAddress(
            "JUMP_RATE_IRM_MOONWELL_cbETH",
            84531,
            0xd86078e8802098A744F7c27D36304d905A1C2F02
        );
        _addAddress(
            "MOONWELL_cbETH",
            84531,
            0x5E31c5753598A6618A4D1bb2d35f63fBa757c9e3
        );
        _addAddress(
            "JUMP_RATE_IRM_MOONWELL_wstETH",
            84531,
            0xf96cB4716EC5012c3Ea8c8b71eD79c1be68a8f44
        );
        _addAddress(
            "MOONWELL_wstETH",
            84531,
            0x1DCc89000AE6EAF18bD855098d3670E820A8d0c4
        );
        _addAddress(
            "WETH_ROUTER",
            84531,
            0xafDc287BfB6CdD12972EE25e8C4c84e9F2bc2345
        );
        _addAddress(
            "CHAINLINK_ORACLE",
            84531,
            0x037fd3c408086E900c71Ca33abF67eC33288eA8c
        );
        _addAddress(
            "MWETH_IMPLEMENTATION",
            84531,
            0x30d3740d8d15004E3D14be74E97Fc4BA189C6400
        );
        _addAddress(
            "WETH_UNWRAPPER",
            84531,
            0xb65604ae9b9250c1973441A03f9Ec7ECF09aaC7e
        );

        /// -----------------------------------------------

        /// -----------------------------------------------
        ///        BASE GOERLI CHAINLINK ORACLES
        /// -----------------------------------------------

        /// ORACLES
        _addAddress(
            "USDC_ORACLE",
            84531,
            0xb85765935B4d9Ab6f841c9a00690Da5F34368bc0
        );
        _addAddress(
            "ETH_ORACLE",
            84531,
            0xcD2A119bD1F7DF95d706DE6F2057fDD45A0503E2
        );
        _addAddress(
            "WBTC_ORACLE",
            84531,
            0xAC15714c08986DACC0379193e22382736796496f
        );
        _addAddress(
            "DAI_ORACLE",
            84531,
            0x440bD1535a02243d72E0fEED45B137efcC98bF7e
        );

        /// GOERLI BASE

        _addAddress(
            "MOONBEAM_TIMELOCK",
            baseGoerliChainId,
            0x43A720C2690B00Ae0a0F9E4b79ED24184D9e8F0A
        );

        /// ------------ base deployment constants ------------
        /// ---------- DO NOT CHANGE BELOW THIS LINE ----------

        _addAddress(
            "WORMHOLE_CORE",
            baseChainId,
            0xbebdb6C8ddC678FfA9f8748f85C815C556Dd8ac6
        );

        _addAddress(
            "USDC",
            baseChainId,
            0xd9aAEc86B65D86f6A7B5B1b0c42FFA531710b6CA
        );

        _addAddress(
            "WETH",
            baseChainId,
            0x4200000000000000000000000000000000000006
        );

        _addAddress(
            "WELL",
            baseChainId,
            0xFF8adeC2221f9f4D8dfbAFa6B9a297d17603493D
        );

        _addAddress(
            "DAI",
            baseChainId,
            0x50c5725949A6F0c72E6C4a641F24049A917DB0Cb
        );

        _addAddress(
            "cbETH",
            baseChainId,
            0x2Ae3F1Ec7F1F5012CFEab0185bfc7aa3cf0DEc22
        );

        _addAddress(
            "USDC_ORACLE",
            baseChainId,
            0x7e860098F58bBFC8648a4311b374B1D669a2bc6B
        );

        _addAddress(
            "ETH_ORACLE",
            baseChainId,
            0x71041dddad3595F9CEd3DcCFBe3D1F4b0a16Bb70
        );

        _addAddress(
            "DAI_ORACLE",
            baseChainId,
            0x591e79239a7d679378eC8c847e5038150364C78F
        );

        _addAddress( /// UNUSED for now since are not deploying a wstETH market
            "wstETHstETH_ORACLE",
            baseChainId,
            0xB88BAc61a4Ca37C43a3725912B1f472c9A5bc061
        );

        _addAddress(
            "stETHETH_ORACLE",
            baseChainId,
            0xf586d0728a47229e747d824a939000Cf21dEF5A0
        );

        _addAddress(
            "cbETHETH_ORACLE",
            baseChainId,
            0x806b4Ac04501c29769051e42783cF04dCE41440b
        );

        _addAddress(
            "EMISSIONS_ADMIN",
            baseChainId,
            0x74Cbb1E8B68dDD13B28684ECA202a351afD45EAa
        );

        _addAddress(
            "PAUSE_GUARDIAN",
            baseChainId,
            0xB9d4acf113a423Bc4A64110B8738a52E51C2AB38
        );

        _addAddress(
            "TEMPORAL_GOVERNOR_GUARDIAN",
            baseChainId,
            0x446342AF4F3bCD374276891C6bb3411bf2F8779E
        );

        _addAddress(
            "BORROW_SUPPLY_GUARDIAN",
            baseChainId,
            0x35b3314EA652899154BbfE937E3cCC2775ba712e
        );

        /// ------------ base deployment ------------

        _addAddress(
            "TEMPORAL_GOVERNOR",
            8453,
            0x8b621804a7637b781e2BbD58e256a591F2dF7d51
        );
        _addAddress(
            "cbETH_ORACLE",
            8453,
            0xB0Ba0C5D7DA4ec400C1C3E5ef2485134F89918C5
        );
        _addAddress(
            "MULTI_REWARD_DISTRIBUTOR",
            8453,
            0xdC649f4fa047a3C98e8705E85B8b1BafCbCFef0f
        );
        _addAddress(
            "COMPTROLLER",
            8453,
            0x73D8A3bF62aACa6690791E57EBaEE4e1d875d8Fe
        );
        _addAddress(
            "UNITROLLER",
            8453,
            0xfBb21d0380beE3312B33c4353c8936a0F13EF26C
        );
        _addAddress(
            "MRD_PROXY",
            8453,
            0xe9005b078701e2A0948D2EaC43010D35870Ad9d2
        );
        _addAddress(
            "MRD_PROXY_ADMIN",
            8453,
            0x8D7d2230A2d195F023588eDd13dBAd56dd69770F
        );
        _addAddress(
            "MTOKEN_IMPLEMENTATION",
            8453,
            0x1FADFF493529C3Fcc7EE04F1f15D19816ddA45B7
        );
        _addAddress(
            "JUMP_RATE_IRM_MOONWELL_USDC",
            8453,
            0x1603178b26C3bc2cd321e9A64644ab62643d138B
        );
        _addAddress(
            "MOONWELL_DAI",
            8453,
            0x73b06D8d18De422E269645eaCe15400DE7462417
        );
        _addAddress(
            "JUMP_RATE_IRM_MOONWELL_DAI",
            8453,
            0xbc93DdFAE192926BE036c6A6Dd544a0e250Ab97D
        );
        _addAddress(
            "MOONWELL_USDC",
            8453,
            0x703843C3379b52F9FF486c9f5892218d2a065cC8
        );
        _addAddress(
            "JUMP_RATE_IRM_MOONWELL_WETH",
            8453,
            0x4393277B02ef3cA293990A772B7160a8c76F2443
        );
        _addAddress(
            "MOONWELL_WETH",
            8453,
            0x628ff693426583D9a7FB391E54366292F509D457
        );
        _addAddress(
            "JUMP_RATE_IRM_MOONWELL_cbETH",
            8453,
            0x523262439bAa43C9f722339879a15e1E05FB6696
        );
        _addAddress(
            "MOONWELL_cbETH",
            8453,
            0x3bf93770f2d4a794c3d9EBEfBAeBAE2a8f09A5E5
        );
        _addAddress(
            "WETH_ROUTER",
            8453,
            0xDAfeCCcCD549067D924c232872cafd81be7AD0D4
        );
        _addAddress(
            "CHAINLINK_ORACLE",
            8453,
            0xEC942bE8A8114bFD0396A5052c36027f2cA6a9d0
        );
        _addAddress(
            "WETH_UNWRAPPER",
            8453,
            0x1382cFf3CeE10D283DccA55A30496187759e4cAf
        );
        _addAddress(
            "MWETH_IMPLEMENTATION",
            8453,
            0x599D4a1538d686814eE11b331EACBBa166D7C41a
        );
    }

    /// @notice add an address for a specific chainId
    function _addAddress(
        string memory name,
        uint256 _chainId,
        address addr
    ) private {
        _addresses[name][_chainId] = addr;
        vm.label(addr, name);
    }

    function _addAddress(string memory name, address addr) private {
        _addresses[name][chainId] = addr;
        vm.label(addr, name);
    }

    function getAddress(string memory name) public view returns (address) {
        return _addresses[name][chainId];
    }

    function getAddress(
        string memory name,
        uint256 _chainId
    ) public view returns (address) {
        return _addresses[name][_chainId];
    }

    function addAddress(string memory name, address addr) public {
        _addAddress(name, addr);

        recordedAddresses.push(RecordedAddress({name: name, addr: addr}));
    }

    function resetRecordingAddresses() external {
        delete recordedAddresses;
    }

    function getRecordedAddresses()
        external
        view
        returns (string[] memory names, address[] memory addresses)
    {
        names = new string[](recordedAddresses.length);
        addresses = new address[](recordedAddresses.length);
        for (uint256 i = 0; i < recordedAddresses.length; i++) {
            names[i] = recordedAddresses[i].name;
            addresses[i] = recordedAddresses[i].addr;
        }
    }
}<|MERGE_RESOLUTION|>--- conflicted
+++ resolved
@@ -171,8 +171,7 @@
         _addAddress(
             "wstETH",
             84531,
-<<<<<<< HEAD
-            0xBE812Ed32135929038B436f594D0835a97fFc12e
+            0x3A4c72391FA1e474663ffB43bbA5c851014c0065
         );
         _addAddress("DAI", 84531, 0x7C08fA49328491a520Cf696AafAd95b083BE8361);
         _addAddress(
@@ -184,9 +183,6 @@
             "wstETH_ORACLE",
             84531,
             0x3a52fB70713032B182F351829573a318a4f8E4E6
-=======
-            0x3A4c72391FA1e474663ffB43bbA5c851014c0065
->>>>>>> 2df7ab1c
         );
         _addAddress(
             "MULTI_REWARD_DISTRIBUTOR",
