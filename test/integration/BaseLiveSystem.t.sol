// SPDX-License-Identifier: GPL-3.0-or-later
pragma solidity 0.8.19;

import {TransparentUpgradeableProxy, ITransparentUpgradeableProxy} from "@openzeppelin/contracts/proxy/transparent/TransparentUpgradeableProxy.sol";
import {ProxyAdmin} from "@openzeppelin/contracts/proxy/transparent/ProxyAdmin.sol";
import {IERC20} from "@openzeppelin/contracts/token/ERC20/IERC20.sol";

import "@forge-std/Test.sol";

import {WETH9} from "@protocol/router/IWETH.sol";
import {MErc20} from "@protocol/MErc20.sol";
import {MToken} from "@protocol/MToken.sol";
import {Configs} from "@test/proposals/Configs.sol";
import {Addresses} from "@test/proposals/Addresses.sol";
import {WETHRouter} from "@protocol/router/WETHRouter.sol";
import {Comptroller} from "@protocol/Comptroller.sol";
import {mipb02 as mip} from "@test/proposals/mips/mip-b02/mip-b02.sol";
import {TestProposals} from "@test/proposals/TestProposals.sol";
import {MErc20Delegator} from "@protocol/MErc20Delegator.sol";
import {ChainlinkOracle} from "@protocol/Oracles/ChainlinkOracle.sol";
import {TemporalGovernor} from "@protocol/Governance/TemporalGovernor.sol";
import {MultiRewardDistributor} from "@protocol/MultiRewardDistributor/MultiRewardDistributor.sol";
import {MultiRewardDistributorCommon} from "@protocol/MultiRewardDistributor/MultiRewardDistributorCommon.sol";

contract LiveSystemBaseTest is Test, Configs {
    MultiRewardDistributor mrd;
    Comptroller comptroller;
    TestProposals proposals;
    Addresses addresses;
    WETHRouter router;
    ChainlinkOracle oracle;
    WETH9 weth;
    address public well;

    function setUp() public {
        address[] memory mips = new address[](1);
        mips[0] = address(new mip());

        proposals = new TestProposals(mips);
        proposals.setUp();
        addresses = proposals.addresses();
        proposals.testProposals(
            false,
            true,
            false,
            false,
            true,
            true,
            false,
            false
        ); /// only setup after deploy, build, and run, do not validate
        mrd = MultiRewardDistributor(addresses.getAddress("MRD_PROXY"));
        well = addresses.getAddress("WELL");
        comptroller = Comptroller(addresses.getAddress("UNITROLLER"));
        router = WETHRouter(payable(addresses.getAddress("WETH_ROUTER")));
        oracle = ChainlinkOracle(addresses.getAddress("CHAINLINK_ORACLE"));
        weth = WETH9(addresses.getAddress("WETH"));
    }

    function testSetup() public {
        Configs.EmissionConfig[] memory configs = Configs(
            address(proposals.proposals(0))
        ).getEmissionConfigurations(block.chainid);
        Configs.CTokenConfiguration[] memory mTokenConfigs = Configs(
            address(proposals.proposals(0))
        ).getCTokenConfigurations(block.chainid);

        assertEq(configs.length, 3); /// 3 starting configs on base
        assertEq(mTokenConfigs.length, 0); /// 0 mTokens on base
    }

    function testOraclesReturnCorrectValues() public {
        Configs.CTokenConfiguration[]
            memory cTokenConfigs = getCTokenConfigurations(block.chainid);
        unchecked {
            for (uint256 i = 0; i < cTokenConfigs.length; i++) {
                assertGt(
                    oracle.getUnderlyingPrice(
                        MToken(
                            addresses.getAddress(
                                cTokenConfigs[i].addressesString
                            )
                        )
                    ),
                    1,
                    "oracle price must be non zero"
                );
            }
        }
    }

    function testGuardianCanPauseTemporalGovernor() public {
        TemporalGovernor gov = TemporalGovernor(
            addresses.getAddress("TEMPORAL_GOVERNOR")
        );

        vm.prank(addresses.getAddress("TEMPORAL_GOVERNOR_GUARDIAN"));
        gov.togglePause();

        assertTrue(gov.paused());
        assertFalse(gov.guardianPauseAllowed());
        assertEq(gov.lastPauseTime(), block.timestamp);
    }

    function testEmissionsAdminCanChangeRewardStream() public {
        address emissionsAdmin = addresses.getAddress("EMISSIONS_ADMIN");
        MToken musdc = MToken(addresses.getAddress("MOONWELL_USDC"));

        vm.prank(emissionsAdmin);
        mrd._updateOwner(musdc, address(well), emissionsAdmin);

        vm.prank(emissionsAdmin);
        mrd._updateBorrowSpeed(musdc, address(well), 1e18);
    }

    function testUpdateEmissionConfigSupplyUsdcSuccess() public {
        vm.startPrank(addresses.getAddress("TEMPORAL_GOVERNOR"));
        mrd._updateSupplySpeed(
            MToken(addresses.getAddress("MOONWELL_USDC")), /// reward mUSDC
            well, /// rewards paid in WELL
            1e18 /// pay 1 well per second in rewards
        );
        vm.stopPrank();

        deal(
            well,
            address(mrd),
            4 weeks * 1e18 /// fund for entire period
        );

        MultiRewardDistributorCommon.MarketConfig memory config = mrd
            .getConfigForMarket(
                MToken(addresses.getAddress("MOONWELL_USDC")),
                addresses.getAddress("WELL")
            );

        EmissionConfig[] memory emissionConfig = getEmissionConfigurations(
            block.chainid
        );

        assertEq(config.owner, addresses.getAddress("EMISSIONS_ADMIN"));
        assertEq(config.emissionToken, well);
        assertEq(config.supplyEmissionsPerSec, 1e18);
        assertEq(config.endTime, emissionConfig[0].endTime);
    }

    function testUpdateEmissionConfigBorrowUsdcSuccess() public {
        vm.startPrank(addresses.getAddress("EMISSIONS_ADMIN"));
        mrd._updateBorrowSpeed(
            MToken(addresses.getAddress("MOONWELL_USDC")), /// reward mUSDC
            well, /// rewards paid in WELL
            1e18 /// pay 1 well per second in rewards to borrowers
        );
        vm.stopPrank();

        deal(
            well,
            address(mrd),
            4 weeks * 1e18 /// fund for entire period
        );

        MultiRewardDistributorCommon.MarketConfig memory config = mrd
            .getConfigForMarket(
                MToken(addresses.getAddress("MOONWELL_USDC")),
                addresses.getAddress("WELL")
            );

        EmissionConfig[] memory emissionConfig = getEmissionConfigurations(
            block.chainid
        );

        assertEq(config.owner, addresses.getAddress("EMISSIONS_ADMIN"));
        assertEq(config.emissionToken, well);
        assertEq(config.borrowEmissionsPerSec, 1e18);
        assertEq(config.endTime, emissionConfig[0].endTime);
    }

    function testMintMWethMTokenSucceeds() public {
        address sender = address(this);
        uint256 mintAmount = 100e18;

        IERC20 token = IERC20(addresses.getAddress("WETH"));
        MErc20Delegator mToken = MErc20Delegator(
            payable(addresses.getAddress("MOONWELL_WETH"))
        );
        uint256 startingTokenBalance = token.balanceOf(address(mToken));

        vm.deal(sender, mintAmount); /// fund with raw eth
        token.approve(address(mToken), mintAmount);

        router.mint{value: mintAmount}(address(this)); /// ensure successful mint
        assertTrue(mToken.balanceOf(sender) > 0); /// ensure balance is gt 0
        assertEq(
            token.balanceOf(address(mToken)) - startingTokenBalance,
            mintAmount
        ); /// ensure underlying balance is sent to mToken

        address[] memory mTokens = new address[](1);
        mTokens[0] = address(mToken);

        comptroller.enterMarkets(mTokens);
        assertTrue(
            comptroller.checkMembership(
                sender,
                MToken(addresses.getAddress("MOONWELL_WETH"))
            )
        ); /// ensure sender and mToken is in market

        (uint256 err, uint256 liquidity, uint256 shortfall) = comptroller
            .getAccountLiquidity(address(this));

        assertEq(err, 0, "Error getting account liquidity");
        assertGt(liquidity, mintAmount * 1_000, "liquidity not correct");
        assertEq(shortfall, 0, "Incorrect shortfall");

        comptroller.exitMarket(address(mToken));
    }

    function testMintMTokenSucceeds() public {
        address sender = address(this);
        uint256 mintAmount = 100e6;

        IERC20 token = IERC20(addresses.getAddress("USDC"));
        MErc20Delegator mToken = MErc20Delegator(
            payable(addresses.getAddress("MOONWELL_USDC"))
        );
        uint256 startingTokenBalance = token.balanceOf(address(mToken));

        deal(address(token), sender, mintAmount);
        token.approve(address(mToken), mintAmount);

        assertEq(mToken.mint(mintAmount), 0); /// ensure successful mint
        assertTrue(mToken.balanceOf(sender) > 0); /// ensure balance is gt 0
        assertEq(
            token.balanceOf(address(mToken)) - startingTokenBalance,
            mintAmount
        ); /// ensure underlying balance is sent to mToken

        address[] memory mTokens = new address[](1);
        mTokens[0] = address(mToken);

        comptroller.enterMarkets(mTokens);
        assertTrue(
            comptroller.checkMembership(
                sender,
                MToken(addresses.getAddress("MOONWELL_USDC"))
            )
        ); /// ensure sender and mToken is in market

        (uint256 err, uint256 liquidity, uint256 shortfall) = comptroller
            .getAccountLiquidity(address(this));

        assertEq(err, 0, "Error getting account liquidity");
        assertApproxEqRel(
            liquidity,
            80e18,
            1e15,
            "liquidity not within .1% of $80"
        );
        assertEq(shortfall, 0, "Incorrect shortfall");

        comptroller.exitMarket(address(mToken));
    }

    function testMintcbETHmTokenSucceeds() public {
        address sender = address(this);
        uint256 mintAmount = 100e18;

        IERC20 token = IERC20(addresses.getAddress("cbETH"));
        MErc20Delegator mToken = MErc20Delegator(
            payable(addresses.getAddress("MOONWELL_cbETH"))
        );
        uint256 startingTokenBalance = token.balanceOf(address(mToken));

        deal(address(token), sender, mintAmount);
        token.approve(address(mToken), mintAmount);

        assertEq(mToken.mint(mintAmount), 0); /// ensure successful mint
        assertTrue(mToken.balanceOf(sender) > 0); /// ensure balance is gt 0
        assertEq(
            token.balanceOf(address(mToken)) - startingTokenBalance,
            mintAmount
        ); /// ensure underlying balance is sent to mToken

        address[] memory mTokens = new address[](1);
        mTokens[0] = address(mToken);

        comptroller.enterMarkets(mTokens);
        assertTrue(
            comptroller.checkMembership(
                sender,
                MToken(addresses.getAddress("MOONWELL_cbETH"))
            )
        ); /// ensure sender and mToken is in market

        (uint256 err, uint256 liquidity, uint256 shortfall) = comptroller
            .getAccountLiquidity(address(this));

        assertEq(err, 0, "Error getting account liquidity");
        assertGt(liquidity, mintAmount * 1200, "liquidity incorrect");
        assertEq(shortfall, 0, "Incorrect shortfall");

        comptroller.exitMarket(address(mToken));
    }

    function testBorrowMTokenSucceeds() public {
        testMintMTokenSucceeds();

        address sender = address(this);
        uint256 borrowAmount = 50e6;

        IERC20 token = IERC20(addresses.getAddress("USDC"));
        MErc20Delegator mToken = MErc20Delegator(
            payable(addresses.getAddress("MOONWELL_USDC"))
        );

        address[] memory mTokens = new address[](1);
        mTokens[0] = address(mToken);

        comptroller.enterMarkets(mTokens);
        assertTrue(
            comptroller.checkMembership(sender, MToken(address(mToken)))
        ); /// ensure sender and mToken is in market

        assertEq(mToken.borrow(borrowAmount), 0); /// ensure successful borrow

        assertEq(token.balanceOf(sender), borrowAmount); /// ensure balance is correct
    }

    function testBorrowOtherMTokenSucceeds() public {
        testMintMTokenSucceeds();

        address sender = address(this);
        deal(
            addresses.getAddress("WETH"),
            addresses.getAddress("MOONWELL_WETH"),
            1 ether
        );
        vm.deal(sender, 0); /// set sender's WETH balance to 0 ether

        uint256 borrowAmount = 1e6;

        MErc20Delegator mToken = MErc20Delegator(
            payable(addresses.getAddress("MOONWELL_WETH"))
        );

        address[] memory mTokens = new address[](1);
        mTokens[0] = addresses.getAddress("MOONWELL_USDC");

        comptroller.enterMarkets(mTokens);
        assertTrue(
            comptroller.checkMembership(
                sender,
                MToken(addresses.getAddress("MOONWELL_USDC"))
            )
        ); /// ensure sender and mToken is in market

        (, uint256 liquidity, uint256 shortfall) = comptroller
            .getAccountLiquidity(sender);

        assertEq(mToken.borrow(borrowAmount), 0, "unsuccessful borrow"); /// ensure successful borrow
        (
            ,
            uint256 liquidityAfterBorrow,
            uint256 shortfallAfterBorrow
        ) = comptroller.getAccountLiquidity(sender);

        assertEq(
            sender.balance,
            borrowAmount,
            "incorrect ether amount borrowed"
        ); /// ensure eth balance is correct

        assertGt(liquidity, liquidityAfterBorrow);
        assertEq(shortfall, shortfallAfterBorrow);
    }

    function testSupplyUsdcReceivesRewards(uint256 toWarp) public {
        toWarp = _bound(toWarp, 1_000_000, 4 weeks);

        testUpdateEmissionConfigSupplyUsdcSuccess();
        testMintMTokenSucceeds();

        vm.warp(block.timestamp + toWarp);

        MultiRewardDistributorCommon.RewardInfo[] memory rewards = mrd
            .getOutstandingRewardsForUser(
                MToken(addresses.getAddress("MOONWELL_USDC")),
                address(this)
            );

        assertEq(rewards[0].emissionToken, well);
        assertLe(
            rewards[0].totalAmount,
            toWarp * 1e18,
            "Total rewards not LT warp time * 1e18"
        );
        assertLe(
            rewards[0].supplySide,
            toWarp * 1e18,
            "Supply side rewards not LT warp time * 1e18"
        );
        assertEq(rewards[0].borrowSide, 0);
    }

    function testBorrowUsdcReceivesRewards(uint256 toWarp) public {
        toWarp = _bound(toWarp, 1_000_000, 4 weeks);

        testUpdateEmissionConfigBorrowUsdcSuccess();
        testBorrowMTokenSucceeds();

        vm.warp(block.timestamp + toWarp);

        MultiRewardDistributorCommon.RewardInfo[] memory rewards = mrd
            .getOutstandingRewardsForUser(
                MToken(addresses.getAddress("MOONWELL_USDC")),
                address(this)
            );

        assertEq(rewards[0].emissionToken, well, "incorrect emission token");
        /// ensure rewards are less than warp time * 1e18 as rounding
        /// down happens + temporal governor owns mTokens in the pool
        assertLe(
            rewards[0].totalAmount,
            toWarp * 1e18 + toWarp,
            "Total rewards not less than warp time * 1e18"
        );
        assertLe(
            rewards[0].borrowSide,
            toWarp * 1e18,
            "Borrow side rewards not less than warp time * 1e18"
        );
    }

    function testSupplyBorrowUsdcReceivesRewards(uint256 toWarp) public {
        toWarp = _bound(toWarp, 1_000_000, 4 weeks);

        testUpdateEmissionConfigBorrowUsdcSuccess();
        testUpdateEmissionConfigSupplyUsdcSuccess();
        testBorrowMTokenSucceeds();

        vm.warp(block.timestamp + toWarp);

        MultiRewardDistributorCommon.RewardInfo[] memory rewards = mrd
            .getOutstandingRewardsForUser(
                MToken(addresses.getAddress("MOONWELL_USDC")),
                address(this)
            );

        assertEq(rewards[0].emissionToken, well);
        assertLe(
            rewards[0].totalAmount,
            toWarp * 1e18 + toWarp * 1e18,
            "Total rewards not less than warp time * reward speed"
        );
        assertLe(
            rewards[0].borrowSide,
            toWarp * 1e18,
            "Borrow side rewards not less than warp time * reward speed"
        );
        assertLe(
            rewards[0].supplySide,
            toWarp * 1e18,
            "Supply side rewards not less than warp time * reward speed"
        );
    }

    function testLiquidateAccountReceivesRewards(uint256 toWarp) public {
        toWarp = _bound(toWarp, 1_000_000, 4 weeks);

        testUpdateEmissionConfigBorrowUsdcSuccess();
        testUpdateEmissionConfigSupplyUsdcSuccess();
        testBorrowMTokenSucceeds();

        vm.warp(block.timestamp + toWarp);

        MToken mToken = MToken(addresses.getAddress("MOONWELL_USDC"));

        /// borrower is now underwater on loan
        deal(
            address(mToken),
            address(this),
            mToken.balanceOf(address(this)) / 2
        );

        (uint256 err, uint256 liquidity, uint256 shortfall) = comptroller
            .getHypotheticalAccountLiquidity(
                address(this),
                address(mToken),
                0,
                0
            );

        assertEq(err, 0);
        assertEq(liquidity, 0);
        assertGt(shortfall, 0);

        uint256 repayAmt = 50e6;
        address liquidator = address(100_000_000);
        IERC20 usdc = IERC20(addresses.getAddress("USDC"));

        deal(addresses.getAddress("USDC"), liquidator, repayAmt);
        vm.prank(liquidator);
        usdc.approve(address(mToken), repayAmt);

        _liquidateAccount(
            liquidator,
            address(this),
            MErc20(address(mToken)),
            1e6
        );

        MultiRewardDistributorCommon.RewardInfo[] memory rewards = mrd
            .getOutstandingRewardsForUser(
                MToken(addresses.getAddress("MOONWELL_USDC")),
                address(this)
            );

        assertEq(rewards[0].emissionToken, well);

        assertGt(
            toWarp * 1e18 * 2,
            rewards[0].totalAmount,
            "Total rewards not less than or equal to upper bound"
        );
        assertLe(
            rewards[0].borrowSide,
            toWarp * 1e18,
            "Borrow side rewards not less than upper bound"
        );
        assertLe(
            rewards[0].supplySide,
            (toWarp * 1e18) / 2,
            "Supply side rewards not less than upper bound"
        );
    }

    function _liquidateAccount(
        address liquidator,
        address liquidated,
        MErc20 token,
        uint256 repayAmt
    ) private {
        vm.prank(liquidator);
        assertEq(
            token.liquidateBorrow(liquidated, repayAmt, token),
            0,
            "user liquidation failure"
        );
    }

    function testAddLiquidityMultipleAssets() public {
        testMintMTokenSucceeds();
        testMintcbETHmTokenSucceeds();
        testMintMWethMTokenSucceeds();

        address[] memory mTokens = new address[](3);
        mTokens[0] = addresses.getAddress("MOONWELL_USDC");
        mTokens[1] = addresses.getAddress("MOONWELL_WETH");
        mTokens[2] = addresses.getAddress("MOONWELL_cbETH");

        uint256[] memory errors = comptroller.enterMarkets(mTokens);
        for (uint256 i = 0; i < errors.length; i++) {
            assertEq(errors[i], 0);
        }

        MToken[] memory assets = comptroller.getAssetsIn(address(this));

        assertEq(address(assets[0]), addresses.getAddress("MOONWELL_USDC"));
        assertEq(address(assets[1]), addresses.getAddress("MOONWELL_WETH"));
        assertEq(address(assets[2]), addresses.getAddress("MOONWELL_cbETH"));
    }

<<<<<<< HEAD
    function _getMaxSupplyAmount(address mToken) internal returns (uint256) {
        uint256 supplyCap = comptroller.supplyCaps(address(mToken));

        uint256 totalCash = MToken(mToken).getCash();
        uint256 totalBorrows = MToken(mToken).totalBorrows();
        uint256 totalReserves = MToken(mToken).totalReserves();

        // totalSupplies = totalCash + totalBorrows - totalReserves
        uint256 totalSupplies = (totalCash + totalBorrows) - totalReserves;

        return supplyCap - totalSupplies - 1_000e6;
    }

    function _getMaxBorrowAmount(address mToken) internal returns (uint256) {
        uint256 borrowCap = comptroller.borrowCaps(address(mToken));
        uint256 totalBorrows = MToken(mToken).totalBorrows();

        return borrowCap - totalBorrows - 1;
    }

=======
>>>>>>> 3ef1cb0f
    function testAddCloseToMaxLiquidity() public {
        testAddLiquidityMultipleAssets();

        uint256 usdcMintAmount = _getMaxSupplyAmount(
            addresses.getAddress("MOONWELL_USDC")
        );
        uint256 wethMintAmount = _getMaxSupplyAmount(
            addresses.getAddress("MOONWELL_WETH")
        ) - 100e18;
        uint256 cbEthMintAmount = _getMaxSupplyAmount(
            addresses.getAddress("MOONWELL_cbETH")
        ) - 100e18;

        _addLiquidity(addresses.getAddress("MOONWELL_USDC"), usdcMintAmount);
        _addLiquidity(addresses.getAddress("MOONWELL_WETH"), wethMintAmount);
        _addLiquidity(addresses.getAddress("MOONWELL_cbETH"), cbEthMintAmount);

        (uint256 err, uint256 liquidity, uint256 shortfall) = comptroller
            .getAccountLiquidity(address(this));

        /// normalize up usdc decimals from 6 to 18 by adding 12
        uint256 expectedMinLiquidity = (((usdcMintAmount * 1e12) * 8) / 10) +
            wethMintAmount *
            1_000 +
            cbEthMintAmount *
            1_200;

        assertEq(err, 0, "Error getting account liquidity");
        assertGt(liquidity, expectedMinLiquidity, "liquidity not correct");
        assertEq(shortfall, 0, "Incorrect shortfall");
    }

<<<<<<< HEAD
    function _addLiquidity(address market, uint256 amount) private {
        address underlying = MErc20(market).underlying();
        deal(underlying, address(this), amount);
        IERC20(underlying).approve(market, amount);
        assertEq(MErc20(market).mint(amount), 0);
    }

=======
>>>>>>> 3ef1cb0f
    function testMaxBorrowWeth() public returns (uint256) {
        testAddCloseToMaxLiquidity();

        uint256 borrowAmount = _getMaxSupplyAmount(
            addresses.getAddress("MOONWELL_WETH")
        );
<<<<<<< HEAD

=======
>>>>>>> 3ef1cb0f
        address mweth = addresses.getAddress("MOONWELL_WETH");
        {
            (uint256 err, uint256 liquidity, uint256 shortfall) = comptroller
                .getAccountLiquidity(address(this));

            assertEq(0, err);
            assertEq(0, shortfall);
        }

        assertEq(MErc20(mweth).borrow(borrowAmount), 0);
        assertEq(address(this).balance, borrowAmount);

        {
            (uint256 err, uint256 liquidity, uint256 shortfall) = comptroller
                .getAccountLiquidity(address(this));

            assertEq(0, err);
            assertEq(0, shortfall);
        }

        return borrowAmount;
    }

    function testMaxBorrowcbEth() public {
        testAddCloseToMaxLiquidity();

        uint256 borrowAmount = _getMaxSupplyAmount(
            addresses.getAddress("MOONWELL_cbETH")
        );
        address mcbeth = addresses.getAddress("MOONWELL_cbETH");

        assertEq(MErc20(mcbeth).borrow(borrowAmount), 0);
        assertEq(
            IERC20(addresses.getAddress("cbETH")).balanceOf(address(this)),
            borrowAmount
        );
    }

    function testMaxBorrowUsdc() public {
        testAddCloseToMaxLiquidity();

<<<<<<< HEAD
        address mcbeth = addresses.getAddress("MOONWELL_USDC");
        uint256 borrowAmount = _getMaxBorrowAmount(mcbeth);
=======
        uint256 borrowAmount = _getMaxSupplyAmount(
            addresses.getAddress("MOONWELL_USDC")
        );
        address musdc = addresses.getAddress("MOONWELL_USDC");
>>>>>>> 3ef1cb0f

        assertEq(MErc20(musdc).borrow(borrowAmount), 0);
        assertEq(
            IERC20(addresses.getAddress("USDC")).balanceOf(address(this)),
            borrowAmount
        );
    }

    function testRepayBorrowBehalfWethRouter() public {
        uint256 borrowAmount = testMaxBorrowWeth();
<<<<<<< HEAD
=======

>>>>>>> 3ef1cb0f
        address mweth = addresses.getAddress("MOONWELL_WETH");

        router = new WETHRouter(
            WETH9(addresses.getAddress("WETH")),
            MErc20(addresses.getAddress("MOONWELL_WETH"))
        );

        vm.deal(address(this), borrowAmount);

        router.repayBorrowBehalf{value: borrowAmount}(address(this));

        assertEq(MErc20(mweth).borrowBalanceStored(address(this)), 0); /// fully repaid
    }

    function testMintWithRouter() public {
        MErc20 mToken = MErc20(addresses.getAddress("MOONWELL_WETH"));
        uint256 startingMTokenWethBalance = weth.balanceOf(address(mToken));

        uint256 mintAmount = 1 ether;
        vm.deal(address(this), mintAmount);

        router.mint{value: mintAmount}(address(this));

        assertEq(address(this).balance, 0, "incorrect test contract eth value");
        assertEq(
            weth.balanceOf(address(mToken)),
            mintAmount + startingMTokenWethBalance,
            "incorrect mToken weth value after mint"
        );

        mToken.redeem(type(uint256).max);

        assertApproxEqRel(
            address(this).balance,
            mintAmount,
            1e15, /// tiny loss due to rounding down
            "incorrect test contract eth value after redeem"
        );
        assertApproxEqRel(
            startingMTokenWethBalance,
            weth.balanceOf(address(mToken)),
            1e15, /// tiny gain due to rounding down in protocol's favor
            "incorrect mToken weth value after redeem"
        );
    }

<<<<<<< HEAD
=======
    function _addLiquidity(address market, uint256 amount) private {
        address underlying = MErc20(market).underlying();
        deal(underlying, address(this), amount);
        IERC20(underlying).approve(market, amount);
        assertEq(MErc20(market).mint(amount), 0);
    }

    function _getMaxBorrowAmount(address mToken) internal view returns (uint256) {
        uint256 borrowCap = comptroller.borrowCaps(address(mToken));
        uint256 totalBorrows = MToken(mToken).totalBorrows();

        return borrowCap - totalBorrows - 1;
    }

    function _getMaxSupplyAmount(address mToken) internal view returns (uint256) {
        uint256 supplyCap = comptroller.supplyCaps(address(mToken));

        uint256 totalCash = MToken(mToken).getCash();
        uint256 totalBorrows = MToken(mToken).totalBorrows();
        uint256 totalReserves = MToken(mToken).totalReserves();

        // totalSupplies = totalCash + totalBorrows - totalReserves
        uint256 totalSupplies = (totalCash + totalBorrows) - totalReserves;

        return supplyCap - totalSupplies - 1_000e6;
    }

>>>>>>> 3ef1cb0f
    receive() external payable {}
}<|MERGE_RESOLUTION|>--- conflicted
+++ resolved
@@ -571,29 +571,6 @@
         assertEq(address(assets[2]), addresses.getAddress("MOONWELL_cbETH"));
     }
 
-<<<<<<< HEAD
-    function _getMaxSupplyAmount(address mToken) internal returns (uint256) {
-        uint256 supplyCap = comptroller.supplyCaps(address(mToken));
-
-        uint256 totalCash = MToken(mToken).getCash();
-        uint256 totalBorrows = MToken(mToken).totalBorrows();
-        uint256 totalReserves = MToken(mToken).totalReserves();
-
-        // totalSupplies = totalCash + totalBorrows - totalReserves
-        uint256 totalSupplies = (totalCash + totalBorrows) - totalReserves;
-
-        return supplyCap - totalSupplies - 1_000e6;
-    }
-
-    function _getMaxBorrowAmount(address mToken) internal returns (uint256) {
-        uint256 borrowCap = comptroller.borrowCaps(address(mToken));
-        uint256 totalBorrows = MToken(mToken).totalBorrows();
-
-        return borrowCap - totalBorrows - 1;
-    }
-
-=======
->>>>>>> 3ef1cb0f
     function testAddCloseToMaxLiquidity() public {
         testAddLiquidityMultipleAssets();
 
@@ -626,7 +603,114 @@
         assertEq(shortfall, 0, "Incorrect shortfall");
     }
 
-<<<<<<< HEAD
+    function testMaxBorrowWeth() public returns (uint256) {
+        testAddCloseToMaxLiquidity();
+
+        uint256 borrowAmount = _getMaxSupplyAmount(
+            addresses.getAddress("MOONWELL_WETH")
+        );
+        address mweth = addresses.getAddress("MOONWELL_WETH");
+
+        {
+            (uint256 err, , uint256 shortfall) = comptroller
+                .getAccountLiquidity(address(this));
+
+            assertEq(0, err);
+            assertEq(0, shortfall);
+        }
+
+        assertEq(MErc20(mweth).borrow(borrowAmount), 0);
+        assertEq(address(this).balance, borrowAmount);
+
+        {
+            (uint256 err, , uint256 shortfall) = comptroller
+                .getAccountLiquidity(address(this));
+
+            assertEq(0, err);
+            assertEq(0, shortfall);
+        }
+
+        return borrowAmount;
+    }
+
+    function testMaxBorrowcbEth() public {
+        testAddCloseToMaxLiquidity();
+
+        uint256 borrowAmount = _getMaxSupplyAmount(
+            addresses.getAddress("MOONWELL_cbETH")
+        );
+        address mcbeth = addresses.getAddress("MOONWELL_cbETH");
+
+        assertEq(MErc20(mcbeth).borrow(borrowAmount), 0);
+        assertEq(
+            IERC20(addresses.getAddress("cbETH")).balanceOf(address(this)),
+            borrowAmount
+        );
+    }
+
+    function testMaxBorrowUsdc() public {
+        testAddCloseToMaxLiquidity();
+
+        uint256 borrowAmount = _getMaxSupplyAmount(
+            addresses.getAddress("MOONWELL_USDC")
+        );
+        address musdc = addresses.getAddress("MOONWELL_USDC");
+
+        assertEq(MErc20(musdc).borrow(borrowAmount), 0);
+        assertEq(
+            IERC20(addresses.getAddress("USDC")).balanceOf(address(this)),
+            borrowAmount
+        );
+    }
+
+    function testRepayBorrowBehalfWethRouter() public {
+        uint256 borrowAmount = testMaxBorrowWeth();
+        address mweth = addresses.getAddress("MOONWELL_WETH");
+
+        router = new WETHRouter(
+            WETH9(addresses.getAddress("WETH")),
+            MErc20(addresses.getAddress("MOONWELL_WETH"))
+        );
+
+        vm.deal(address(this), borrowAmount);
+
+        router.repayBorrowBehalf{value: borrowAmount}(address(this));
+
+        assertEq(MErc20(mweth).borrowBalanceStored(address(this)), 0); /// fully repaid
+    }
+
+    function testMintWithRouter() public {
+        MErc20 mToken = MErc20(addresses.getAddress("MOONWELL_WETH"));
+        uint256 startingMTokenWethBalance = weth.balanceOf(address(mToken));
+
+        uint256 mintAmount = 1 ether;
+        vm.deal(address(this), mintAmount);
+
+        router.mint{value: mintAmount}(address(this));
+
+        assertEq(address(this).balance, 0, "incorrect test contract eth value");
+        assertEq(
+            weth.balanceOf(address(mToken)),
+            mintAmount + startingMTokenWethBalance,
+            "incorrect mToken weth value after mint"
+        );
+
+        mToken.redeem(type(uint256).max);
+
+        assertApproxEqRel(
+            address(this).balance,
+            mintAmount,
+            1e15, /// tiny loss due to rounding down
+            "incorrect test contract eth value after redeem"
+        );
+        assertApproxEqRel(
+            startingMTokenWethBalance,
+            weth.balanceOf(address(mToken)),
+            1e15, /// tiny gain due to rounding down in protocol's favor
+            "incorrect mToken weth value after redeem"
+        );
+    }
+
     function _addLiquidity(address market, uint256 amount) private {
         address underlying = MErc20(market).underlying();
         deal(underlying, address(this), amount);
@@ -634,145 +718,18 @@
         assertEq(MErc20(market).mint(amount), 0);
     }
 
-=======
->>>>>>> 3ef1cb0f
-    function testMaxBorrowWeth() public returns (uint256) {
-        testAddCloseToMaxLiquidity();
-
-        uint256 borrowAmount = _getMaxSupplyAmount(
-            addresses.getAddress("MOONWELL_WETH")
-        );
-<<<<<<< HEAD
-
-=======
->>>>>>> 3ef1cb0f
-        address mweth = addresses.getAddress("MOONWELL_WETH");
-        {
-            (uint256 err, uint256 liquidity, uint256 shortfall) = comptroller
-                .getAccountLiquidity(address(this));
-
-            assertEq(0, err);
-            assertEq(0, shortfall);
-        }
-
-        assertEq(MErc20(mweth).borrow(borrowAmount), 0);
-        assertEq(address(this).balance, borrowAmount);
-
-        {
-            (uint256 err, uint256 liquidity, uint256 shortfall) = comptroller
-                .getAccountLiquidity(address(this));
-
-            assertEq(0, err);
-            assertEq(0, shortfall);
-        }
-
-        return borrowAmount;
-    }
-
-    function testMaxBorrowcbEth() public {
-        testAddCloseToMaxLiquidity();
-
-        uint256 borrowAmount = _getMaxSupplyAmount(
-            addresses.getAddress("MOONWELL_cbETH")
-        );
-        address mcbeth = addresses.getAddress("MOONWELL_cbETH");
-
-        assertEq(MErc20(mcbeth).borrow(borrowAmount), 0);
-        assertEq(
-            IERC20(addresses.getAddress("cbETH")).balanceOf(address(this)),
-            borrowAmount
-        );
-    }
-
-    function testMaxBorrowUsdc() public {
-        testAddCloseToMaxLiquidity();
-
-<<<<<<< HEAD
-        address mcbeth = addresses.getAddress("MOONWELL_USDC");
-        uint256 borrowAmount = _getMaxBorrowAmount(mcbeth);
-=======
-        uint256 borrowAmount = _getMaxSupplyAmount(
-            addresses.getAddress("MOONWELL_USDC")
-        );
-        address musdc = addresses.getAddress("MOONWELL_USDC");
->>>>>>> 3ef1cb0f
-
-        assertEq(MErc20(musdc).borrow(borrowAmount), 0);
-        assertEq(
-            IERC20(addresses.getAddress("USDC")).balanceOf(address(this)),
-            borrowAmount
-        );
-    }
-
-    function testRepayBorrowBehalfWethRouter() public {
-        uint256 borrowAmount = testMaxBorrowWeth();
-<<<<<<< HEAD
-=======
-
->>>>>>> 3ef1cb0f
-        address mweth = addresses.getAddress("MOONWELL_WETH");
-
-        router = new WETHRouter(
-            WETH9(addresses.getAddress("WETH")),
-            MErc20(addresses.getAddress("MOONWELL_WETH"))
-        );
-
-        vm.deal(address(this), borrowAmount);
-
-        router.repayBorrowBehalf{value: borrowAmount}(address(this));
-
-        assertEq(MErc20(mweth).borrowBalanceStored(address(this)), 0); /// fully repaid
-    }
-
-    function testMintWithRouter() public {
-        MErc20 mToken = MErc20(addresses.getAddress("MOONWELL_WETH"));
-        uint256 startingMTokenWethBalance = weth.balanceOf(address(mToken));
-
-        uint256 mintAmount = 1 ether;
-        vm.deal(address(this), mintAmount);
-
-        router.mint{value: mintAmount}(address(this));
-
-        assertEq(address(this).balance, 0, "incorrect test contract eth value");
-        assertEq(
-            weth.balanceOf(address(mToken)),
-            mintAmount + startingMTokenWethBalance,
-            "incorrect mToken weth value after mint"
-        );
-
-        mToken.redeem(type(uint256).max);
-
-        assertApproxEqRel(
-            address(this).balance,
-            mintAmount,
-            1e15, /// tiny loss due to rounding down
-            "incorrect test contract eth value after redeem"
-        );
-        assertApproxEqRel(
-            startingMTokenWethBalance,
-            weth.balanceOf(address(mToken)),
-            1e15, /// tiny gain due to rounding down in protocol's favor
-            "incorrect mToken weth value after redeem"
-        );
-    }
-
-<<<<<<< HEAD
-=======
-    function _addLiquidity(address market, uint256 amount) private {
-        address underlying = MErc20(market).underlying();
-        deal(underlying, address(this), amount);
-        IERC20(underlying).approve(market, amount);
-        assertEq(MErc20(market).mint(amount), 0);
-    }
-
-    function _getMaxBorrowAmount(address mToken) internal view returns (uint256) {
+    function _getMaxBorrowAmount(
+        address mToken
+    ) internal view returns (uint256) {
         uint256 borrowCap = comptroller.borrowCaps(address(mToken));
         uint256 totalBorrows = MToken(mToken).totalBorrows();
 
         return borrowCap - totalBorrows - 1;
     }
 
-    function _getMaxSupplyAmount(address mToken) internal view returns (uint256) {
+    function _getMaxSupplyAmount(
+        address mToken
+    ) internal view returns (uint256) {
         uint256 supplyCap = comptroller.supplyCaps(address(mToken));
 
         uint256 totalCash = MToken(mToken).getCash();
@@ -785,6 +742,5 @@
         return supplyCap - totalSupplies - 1_000e6;
     }
 
->>>>>>> 3ef1cb0f
     receive() external payable {}
 }