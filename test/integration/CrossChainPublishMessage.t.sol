// SPDX-License-Identifier: GPL-3.0-or-later
pragma solidity 0.8.19;

import "@forge-std/Test.sol";

import {Well} from "@protocol/Governance/deprecated/Well.sol";
import {mipb01} from "@test/proposals/mips/mip-b01/mip-b01.sol";
import {ChainIds} from "@test/utils/ChainIds.sol";
import {Timelock} from "@protocol/Governance/deprecated/Timelock.sol";
import {Addresses} from "@test/proposals/Addresses.sol";
import {IWormhole} from "@protocol/Governance/IWormhole.sol";
<<<<<<< HEAD
import {mip01 as mip} from "@test/proposals/mips/mip01.sol";
import {TestProposals} from "@test/proposals/TestProposals.sol";
=======
import {TestProposals2 as TestProposals} from "@test/proposals/TestProposals2.sol";
>>>>>>> d521c62c
import {CrossChainProposal} from "@test/proposals/proposalTypes/CrossChainProposal.sol";
import {MoonwellArtemisGovernor} from "@protocol/Governance/deprecated/MoonwellArtemisGovernor.sol";

/// @notice run this on a chainforked moonbeam node.
/// then switch over to base network to generate the calldata,
/// then switch back to moonbeam to run the test with the generated calldata
contract CrossChainPublishMessageUnitTest is Test, ChainIds {
    MoonwellArtemisGovernor governor;
    IWormhole wormhole;
    TestProposals proposals;
    Addresses addresses;
    Timelock timelock;
    Well well;
    bytes artemisQueuePayload;

    uint256 public baseForkId =
        vm.createFork("https://developer-access-mainnet.base.org");

    uint256 public moonbeamForkId =
        vm.createFork("https://rpc.api.moonbeam.network");

    address public constant voter = address(100_000_000);

    function setUp() public {
        vm.selectFork(baseForkId);
<<<<<<< HEAD
        address[] memory mips = new address[](1);
        mips[0] = address(new mip());
=======
        mipb01 mip = new mipb01();
        address[] memory mips = new address[](1);
        mips[0] = address(mip);
>>>>>>> d521c62c

        proposals = new TestProposals(mips);
        proposals.setUp();
        proposals.testProposals(
<<<<<<< HEAD
            true,
            true,
=======
            false,
>>>>>>> d521c62c
            false,
            false,
            false,
            true,
            true,
            false,
            true
        ); /// only setup after deploy, build, and run, do not validate
        addresses = proposals.addresses();

        wormhole = IWormhole(
            addresses.getAddress("WORMHOLE_CORE", moonBeamChainId)
        );
        well = Well(addresses.getAddress("WELL", moonBeamChainId));
        timelock = Timelock(
            addresses.getAddress("MOONBEAM_TIMELOCK", moonBeamChainId)
        );
        governor = MoonwellArtemisGovernor(
            addresses.getAddress("ARTEMIS_GOVERNOR", moonBeamChainId)
        );

        vm.selectFork(moonbeamForkId);
    }

    function testMintSelf() public {
        uint256 transferAmount = well.balanceOf(
            0x933fCDf708481c57E9FD82f6BAA084f42e98B60e
        );
        vm.prank(0x933fCDf708481c57E9FD82f6BAA084f42e98B60e);
        well.transfer(voter, transferAmount);

        vm.prank(voter);
        well.delegate(voter); /// delegate to self

        vm.roll(block.number + 1000);
        vm.warp(block.timestamp + 1000);
    }

    function testQueueAndPublishMessageRawBytes() public {
        vm.selectFork(baseForkId);
        artemisQueuePayload = CrossChainProposal(
            address(proposals.proposals(0))
        ).getArtemisGovernorCalldata(
                addresses.getAddress("TEMPORAL_GOVERNOR"), /// call temporal gov on base
                addresses.getAddress( /// call wormhole on moonbeam
                    "WORMHOLE_CORE",
                    sendingChainIdToReceivingChainId[block.chainid]
                )
            );

        console.log("artemis governor queue governance calldata");
        emit log_bytes(artemisQueuePayload);

        vm.selectFork(moonbeamForkId);
        testMintSelf();
        vm.prank(voter);
        (bool success, bytes memory errorString) = address(governor).call(
            artemisQueuePayload
        );

        require(success, string(errorString));

        uint256 proposalId = governor.proposalCount();

        vm.warp(governor.votingDelay() + block.timestamp + 1); /// now active

        vm.prank(voter);
        governor.castVote(proposalId, 0); /// VOTE YES

        vm.warp(governor.votingPeriod() + block.timestamp + 1);

        governor.queue(proposalId);

        vm.warp(block.timestamp + timelock.delay() + 1); /// finish timelock

        governor.execute(proposalId);
    }

    function testExecuteTemporalGovMessage() public {
        testQueueAndPublishMessageRawBytes();

        vm.selectFork(baseForkId);

        console.log(
            "TEMPORAL_GOVERNOR: ",
            addresses.getAddress("TEMPORAL_GOVERNOR")
        );

        (
            address[] memory targets, /// contracts to call /// native token amount to send
            ,
            bytes[] memory calldatas
        ) = CrossChainProposal(address(proposals.proposals(0)))
                .getTargetsPayloadsValues();

        vm.startPrank(addresses.getAddress("TEMPORAL_GOVERNOR"));

        for (uint256 i = 0; i < targets.length; i++) {
            (bool success, bytes memory errorString) = targets[i].call(
                abi.encodePacked(calldatas[i])
            );
            require(success, string(errorString));
        }

        vm.stopPrank();

        proposals.testProposals(
            true,
            false,
            false,
            false,
            false,
            false,
            false,
            true
        );
    }
}<|MERGE_RESOLUTION|>--- conflicted
+++ resolved
@@ -9,12 +9,8 @@
 import {Timelock} from "@protocol/Governance/deprecated/Timelock.sol";
 import {Addresses} from "@test/proposals/Addresses.sol";
 import {IWormhole} from "@protocol/Governance/IWormhole.sol";
-<<<<<<< HEAD
-import {mip01 as mip} from "@test/proposals/mips/mip01.sol";
+import {mipb01 as mip} from "@test/proposals/mips/mip-b01/mip-b01.sol";
 import {TestProposals} from "@test/proposals/TestProposals.sol";
-=======
-import {TestProposals2 as TestProposals} from "@test/proposals/TestProposals2.sol";
->>>>>>> d521c62c
 import {CrossChainProposal} from "@test/proposals/proposalTypes/CrossChainProposal.sol";
 import {MoonwellArtemisGovernor} from "@protocol/Governance/deprecated/MoonwellArtemisGovernor.sol";
 
@@ -40,25 +36,14 @@
 
     function setUp() public {
         vm.selectFork(baseForkId);
-<<<<<<< HEAD
         address[] memory mips = new address[](1);
         mips[0] = address(new mip());
-=======
-        mipb01 mip = new mipb01();
-        address[] memory mips = new address[](1);
-        mips[0] = address(mip);
->>>>>>> d521c62c
 
         proposals = new TestProposals(mips);
         proposals.setUp();
         proposals.testProposals(
-<<<<<<< HEAD
             true,
             true,
-=======
-            false,
->>>>>>> d521c62c
-            false,
             false,
             false,
             true,
